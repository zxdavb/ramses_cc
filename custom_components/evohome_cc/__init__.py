--- conflicted
+++ resolved
@@ -18,16 +18,12 @@
 except (ImportError, ModuleNotFoundError):
     import evohome_rf
 
-<<<<<<< HEAD
 from evohome_rf.const import (
     SYSTEM_MODE_MAP,
     SYSTEM_MODE_LOOKUP 
 )
 
-from homeassistant.components.climate import DOMAIN as CLIMATE
-=======
 import homeassistant.helpers.config_validation as cv
->>>>>>> 2c544a42
 from homeassistant.components.binary_sensor import DOMAIN as BINARY_SENSOR
 from homeassistant.components.climate import DOMAIN as CLIMATE
 from homeassistant.components.sensor import DOMAIN as SENSOR
