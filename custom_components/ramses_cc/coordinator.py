--- conflicted
+++ resolved
@@ -1,12 +1,7 @@
 """Coordinator for RAMSES integration."""
 from __future__ import annotations
 
-<<<<<<< HEAD
-from datetime import datetime as dt, timedelta as td
-=======
-from collections.abc import Awaitable  # , Callable, Coroutine, Generator
 from datetime import datetime as dt, timedelta
->>>>>>> f7eb9629
 import logging
 from threading import Semaphore
 
