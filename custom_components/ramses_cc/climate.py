"""Support for RAMSES climate entities."""
from __future__ import annotations

from dataclasses import dataclass
from datetime import datetime, timedelta
import json
import logging
from types import UnionType
from typing import Any, TypeAlias

from ramses_rf.device.hvac import HvacVentilator
from ramses_rf.entity_base import Entity as RamsesRFEntity
from ramses_rf.system.heat import Evohome
from ramses_rf.system.zones import Zone
from ramses_tx.const import SZ_MODE, SZ_SETPOINT, SZ_SYSTEM_MODE

from homeassistant.components.climate import (
    FAN_AUTO,
    FAN_HIGH,
    FAN_LOW,
    FAN_MEDIUM,
    FAN_OFF,
    PRECISION_TENTHS,
    PRESET_AWAY,
    PRESET_ECO,
    PRESET_HOME,
    PRESET_NONE,
    ClimateEntity,
    ClimateEntityDescription,
    ClimateEntityFeature,
    HVACAction,
    HVACMode,
)
from homeassistant.config_entries import ConfigEntry
from homeassistant.const import UnitOfTemperature
from homeassistant.core import HomeAssistant, callback
from homeassistant.helpers.entity_platform import (
    AddEntitiesCallback,
    EntityPlatform,
    async_get_current_platform,
)

from . import RamsesEntity, RamsesEntityDescription
from .broker import RamsesBroker
from .const import (
<<<<<<< HEAD
    ATTR_DURATION,
    ATTR_LOCAL_OVERRIDE,
    ATTR_MAX_TEMP,
    ATTR_MIN_TEMP,
    ATTR_MODE,
    ATTR_MULTIROOM,
    ATTR_OPENWINDOW,
    ATTR_PERIOD,
    ATTR_SCHEDULE,
    ATTR_SETPOINT,
    ATTR_UNTIL,
=======
    BROKER,
>>>>>>> 0db48dae
    DOMAIN,
    PRESET_CUSTOM,
    PRESET_PERMANENT,
    PRESET_TEMPORARY,
    SystemMode,
    ZoneMode,
)
from .schemas import SVCS_CLIMATE, SVCS_CLIMATE_ASYNC


@dataclass(kw_only=True)
class RamsesClimateEntityDescription(RamsesEntityDescription, ClimateEntityDescription):
    """Class describing Ramses binary sensor entities."""

    entity_class: _ClimateEntityT = None  # type: ignore[assignment]
    ramses_class: type[RamsesRFEntity] | UnionType = RamsesRFEntity


_LOGGER = logging.getLogger(__name__)

MODE_TCS_TO_HA = {
    SystemMode.AUTO: HVACMode.HEAT,  # NOTE: don't use AUTO
    SystemMode.HEAT_OFF: HVACMode.OFF,
    SystemMode.RESET: HVACMode.HEAT,
}
MODE_HA_TO_TCS = {
    HVACMode.HEAT: SystemMode.AUTO,
    HVACMode.OFF: SystemMode.HEAT_OFF,
    HVACMode.AUTO: SystemMode.RESET,  # not all systems support this
}

PRESET_TCS_TO_HA = {
    SystemMode.AUTO: PRESET_NONE,
    SystemMode.AWAY: PRESET_AWAY,
    SystemMode.CUSTOM: PRESET_CUSTOM,
    SystemMode.DAY_OFF: PRESET_HOME,
    SystemMode.DAY_OFF_ECO: PRESET_HOME,
    SystemMode.ECO_BOOST: PRESET_ECO,
    SystemMode.HEAT_OFF: PRESET_NONE,
    SystemMode.RESET: PRESET_NONE,
}
PRESET_HA_TO_TCS = {
    PRESET_NONE: SystemMode.AUTO,
    PRESET_AWAY: SystemMode.AWAY,
    PRESET_CUSTOM: SystemMode.CUSTOM,
    PRESET_HOME: SystemMode.DAY_OFF,
    PRESET_ECO: SystemMode.ECO_BOOST,
}

MODE_ZONE_TO_HA = {
    ZoneMode.ADVANCED: HVACMode.HEAT,
    ZoneMode.SCHEDULE: HVACMode.AUTO,
    ZoneMode.PERMANENT: HVACMode.HEAT,
    ZoneMode.TEMPORARY: HVACMode.HEAT,
}
MODE_HA_TO_ZONE = {
    HVACMode.HEAT: ZoneMode.PERMANENT,
    HVACMode.AUTO: ZoneMode.SCHEDULE,
}

PRESET_ZONE_TO_HA = {
    ZoneMode.SCHEDULE: PRESET_NONE,
    ZoneMode.TEMPORARY: PRESET_TEMPORARY,
    ZoneMode.PERMANENT: PRESET_PERMANENT,
}
PRESET_HA_TO_ZONE = {v: k for k, v in PRESET_ZONE_TO_HA.items()}


async def async_setup_entry(
    hass: HomeAssistant, entry: ConfigEntry, async_add_entities: AddEntitiesCallback
) -> None:
    """Set up the climate platform."""
    broker: RamsesBroker = hass.data[DOMAIN][entry.entry_id]
    platform: EntityPlatform = async_get_current_platform()

<<<<<<< HEAD
    platform.async_register_entity_service(
        SVC_PUT_ROOM_TEMP, SCH_PUT_ROOM_TEMP, "fake_zone_temp"
    )
    platform.async_register_entity_service(SVC_RESET_SYSTEM_MODE, {}, "reset_tcs_mode")
    platform.async_register_entity_service(
        SVC_SET_SYSTEM_MODE, SCH_SET_SYSTEM_MODE, "set_tcs_mode"
    )
    platform.async_register_entity_service(
        SVC_SET_ZONE_CONFIG, SCH_SET_ZONE_CONFIG, "set_zone_config"
    )
    platform.async_register_entity_service(
        SVC_RESET_ZONE_CONFIG, {}, "reset_zone_config"
    )
    platform.async_register_entity_service(
        SVC_SET_ZONE_MODE, SCH_SET_ZONE_MODE, "set_zone_mode"
    )
    platform.async_register_entity_service(SVC_RESET_ZONE_MODE, {}, "reset_zone_mode")
    platform.async_register_entity_service(
        SVC_GET_ZONE_SCHEDULE, {}, "async_get_zone_schedule"
    )
    platform.async_register_entity_service(
        SVC_SET_ZONE_SCHEDULE, SCH_SET_ZONE_SCHEDULE, "async_set_zone_schedule"
    )
=======
    if discovery_info is None:
        return

    broker: RamsesBroker = hass.data[DOMAIN][BROKER]

    if not broker._services.get(PLATFORM):
        broker._services[PLATFORM] = True
        platform: EntityPlatform = async_get_current_platform()

        for k, v in SVCS_CLIMATE.items():
            platform.async_register_entity_service(k, v, k)

        for k, v in SVCS_CLIMATE_ASYNC.items():
            platform.async_register_entity_service(k, v, f"async_{k}")
>>>>>>> 0db48dae

    @callback
    def add_devices(devices: list[Evohome | Zone | HvacVentilator]) -> None:
        entities = [
            (description.entity_class)(broker, device, description)
            for device in devices
            for description in CLIMATE_DESCRIPTIONS
            if isinstance(device, description.ramses_class)
        ]
        async_add_entities(entities)

    broker.async_register_platform(platform, add_devices)


class RamsesController(RamsesEntity, ClimateEntity):
    """Representation of a Ramses controller."""

    _device: Evohome

    _attr_icon: str = "mdi:thermostat"
    _attr_hvac_modes: list[str] = list(MODE_HA_TO_TCS)
    _attr_max_temp: float | None = None
    _attr_min_temp: float | None = None
    _attr_precision: float = PRECISION_TENTHS
    _attr_preset_modes: list[str] = list(PRESET_HA_TO_TCS)
    _attr_supported_features: int = ClimateEntityFeature.PRESET_MODE
    _attr_temperature_unit: str = UnitOfTemperature.CELSIUS

    def __init__(
        self,
        broker: RamsesBroker,
        device: Evohome,
        entity_description: RamsesClimateEntityDescription,
    ) -> None:
        """Initialize a TCS controller."""
        _LOGGER.info("Found controller %r", device)
        super().__init__(broker, device, entity_description)

    @property
    def current_temperature(self) -> float | None:
        """Return the average current temperature of the heating Zones.

        Controllers do not have a current temp, but one is expected by HA.
        """
        temps = [z.temperature for z in self._device.zones if z.temperature is not None]
        temps = [t for t in temps if t is not None]  # above is buggy, why?
        try:
            return round(sum(temps) / len(temps), 1) if temps else None
        except TypeError:
            _LOGGER.warning("Temp (%s) contains None", temps)
            return None

    @property
    def extra_state_attributes(self) -> dict[str, Any]:
        """Return the integration-specific state attributes."""
        return super().extra_state_attributes | {
            "heat_demand": self._device.heat_demand,
            "heat_demands": self._device.heat_demands,
            "relay_demands": self._device.relay_demands,
            "system_mode": self._device.system_mode,
            "tpi_params": self._device.tpi_params,
        }

    @property
    def hvac_action(self) -> str | None:
        """Return the Controller's current running hvac operation."""

        if self._device.system_mode is None:
            return None  # unable to determine
        if self._device.system_mode[SZ_SYSTEM_MODE] == SystemMode.HEAT_OFF:
            return HVACAction.OFF

        if self._device.heat_demand:
            return HVACAction.HEATING
        if self._device.heat_demand is not None:
            return HVACAction.IDLE

        return None

    @property
    def hvac_mode(self) -> str | None:
        """Return the Controller's current operating mode of a Controller."""

        if self._device.system_mode is None:
            return None  # unable to determine
        if self._device.system_mode[SZ_SYSTEM_MODE] == SystemMode.HEAT_OFF:
            return HVACMode.OFF
        if self._device.system_mode[SZ_SYSTEM_MODE] == SystemMode.AWAY:
            return HVACMode.AUTO  # users can't adjust setpoints in away mode
        return HVACMode.HEAT

    @property
    def name(self) -> str:
        """Return the name of the Controller."""
        return "Controller"

    @property
    def preset_mode(self) -> str | None:
        """Return the Controller's current preset mode, e.g., home, away, temp."""

        if self._device.system_mode is None:
            return None  # unable to determine
        return PRESET_TCS_TO_HA[self._device.system_mode[SZ_SYSTEM_MODE]]

    @property
    def target_temperature(self) -> float | None:
        """Return the temperature we try to reach."""

        zones = [z for z in self._device.zones if z.setpoint is not None]
        temps = [z.setpoint for z in zones if z.heat_demand is not None]
        return max(z.setpoint for z in zones) if temps else None

        # temps = [z.setpoint for z in self._device.zones]
        # return round(sum(temps) / len(temps), 1) if temps else None

    @callback
    def set_hvac_mode(self, hvac_mode: str) -> None:
        """Set an operating mode for a Controller."""
        self.set_system_mode(MODE_HA_TO_TCS.get(hvac_mode))

    @callback
    def set_preset_mode(self, preset_mode: str | None) -> None:
        """Set the preset mode; if None, then revert to 'Auto' mode."""
        self.set_system_mode(PRESET_HA_TO_TCS.get(preset_mode, SystemMode.AUTO))

    # the following methods are integration-specific service calls

    @callback
    def reset_system_mode(self) -> None:
        """Reset the (native) operating mode of the Controller."""
        self._device.reset_mode()
        self.async_write_ha_state_delayed()

    @callback
    def set_system_mode(self, mode, period=None, duration=None) -> None:
        """Set the (native) operating mode of the Controller."""
        if period is not None:
            until = datetime.now() + period  # Period in days TODO: round down
        elif duration is not None:
            until = datetime.now() + duration  # Duration in hours/minutes for eco_boost
        else:
            until = None
        self._device.set_mode(system_mode=mode, until=until)
        self.async_write_ha_state_delayed()


class RamsesZone(RamsesEntity, ClimateEntity):
    """Representation of a Ramses zone."""

    _device: Zone

    _attr_icon: str = "mdi:radiator"
    _attr_hvac_modes: list[str] = list(MODE_HA_TO_ZONE)
    _attr_precision: PRECISION_TENTHS
    _attr_preset_modes: list[str] = list(PRESET_HA_TO_ZONE)
    _attr_supported_features: int = (
        ClimateEntityFeature.PRESET_MODE | ClimateEntityFeature.TARGET_TEMPERATURE
    )
    _attr_target_temperature_step: float = PRECISION_TENTHS
    _attr_temperature_unit: str = UnitOfTemperature.CELSIUS

    def __init__(
        self,
        broker: RamsesBroker,
        device: Zone,
        entity_description: RamsesClimateEntityDescription,
    ) -> None:
        """Initialize a TCS zone."""
        _LOGGER.info("Found zone %r", device)
        super().__init__(broker, device, entity_description)

    @property
    def current_temperature(self) -> float | None:
        """Return the current temperature."""
        return self._device.temperature

    @property
    def extra_state_attributes(self) -> dict[str, Any]:
        """Return the integration-specific state attributes."""
        return super().extra_state_attributes | {
            "params": self._device.params,
            "zone_idx": self._device.idx,
            "heating_type": self._device.heating_type,
            "mode": self._device.mode,
            "config": self._device.config,
            "schedule": self._device.schedule,
            "schedule_version": self._device.schedule_version,
        }

    @property
    def hvac_action(self) -> str | None:
        """Return the Zone's current running hvac operation."""

        if self._device.tcs.system_mode is None:
            return None  # unable to determine
        if self._device.tcs.system_mode[SZ_SYSTEM_MODE] == SystemMode.HEAT_OFF:
            return HVACAction.OFF

        if self._device.heat_demand:
            return HVACAction.HEATING
        if self._device.heat_demand is not None:
            return HVACAction.IDLE
        return None

    @property
    def hvac_mode(self) -> str | None:
        """Return the Zone's hvac operation ie. heat, cool mode."""

        if self._device.tcs.system_mode is None:
            return None  # unable to determine
        if self._device.tcs.system_mode[SZ_SYSTEM_MODE] == SystemMode.AWAY:
            return HVACMode.AUTO
        if self._device.tcs.system_mode[SZ_SYSTEM_MODE] == SystemMode.HEAT_OFF:
            return HVACMode.OFF

        if self._device.mode is None or self._device.mode[SZ_SETPOINT] is None:
            return None  # unable to determine
        if (
            self._device.config
            and self._device.mode[SZ_SETPOINT] <= self._device.config["min_temp"]
        ):
            return HVACMode.OFF
        return HVACMode.HEAT

    @property
    def max_temp(self) -> float | None:
        """Return the maximum target temperature of a Zone."""
        try:
            return self._device.config["max_temp"]
        except TypeError:  # 'NoneType' object is not subscriptable
            return None

    @property
    def min_temp(self) -> float | None:
        """Return the minimum target temperature of a Zone."""
        try:
            return self._device.config["min_temp"]
        except TypeError:  # 'NoneType' object is not subscriptable
            return None

    @property
    def name(self) -> str | None:
        """Return the name of the zone."""
        return self._device.name

    @property
    def preset_mode(self) -> str | None:
        """Return the Zone's current preset mode, e.g., home, away, temp."""

        if self._device.tcs.system_mode is None:
            return None  # unable to determine
        # if self._device.tcs.system_mode[SZ_SYSTEM_MODE] in MODE_TCS_TO_HA:
        if self._device.tcs.system_mode[SZ_SYSTEM_MODE] in (
            SystemMode.AWAY,
            SystemMode.HEAT_OFF,
        ):
            return PRESET_TCS_TO_HA[self._device.tcs.system_mode[SZ_SYSTEM_MODE]]

        if self._device.mode is None:
            return None  # unable to determine
        if self._device.mode[SZ_MODE] == ZoneMode.SCHEDULE:
            return PRESET_TCS_TO_HA[self._device.tcs.system_mode[SZ_SYSTEM_MODE]]
        return PRESET_ZONE_TO_HA.get(self._device.mode[SZ_MODE])

    @property
    def target_temperature(self) -> float | None:
        """Return the temperature we try to reach."""
        return self._device.setpoint

    @callback  # TODO: a bit of a mess - why 25, why frost mode?
    def set_hvac_mode(self, hvac_mode: str) -> None:
        """Set a Zone to one of its native operating modes."""
        if hvac_mode == HVACMode.AUTO:  # FollowSchedule
            self.reset_zone_mode()
        elif hvac_mode == HVACMode.HEAT:  # TemporaryOverride
            self.set_zone_mode(mode=ZoneMode.PERMANENT, setpoint=25)
        else:  # HVACMode.OFF, PermentOverride, temp = min
            self.set_zone_mode(self._device.set_frost_mode)

    @callback
    def set_preset_mode(self, preset_mode: str | None) -> None:
        """Set the preset mode; if None, then revert to following the schedule."""
        self.set_zone_mode(
            mode=PRESET_HA_TO_ZONE.get(preset_mode),
            setpoint=self.target_temperature if preset_mode == "permanent" else None,
        )

    @callback
    def set_temperature(self, temperature: float | None = None, **kwargs) -> None:
        """Set a new target temperature."""
        self.set_zone_mode(setpoint=temperature)

    # the following are integration-specific methods service calls

    @callback
    def fake_zone_temp(self, temperature: float) -> None:
        """Cast the room temperature of this zone (if faked)."""

        self._device.sensor.temperature = temperature  # would accept None

    @callback
    def reset_zone_config(self) -> None:
        """Reset the configuration of the Zone."""
        self._device.reset_config()
        self.async_write_ha_state_delayed()

    @callback
    def reset_zone_mode(self) -> None:
        """Reset the (native) operating mode of the Zone."""
        self._device.reset_mode()
        self.async_write_ha_state_delayed()

    @callback
    def set_zone_config(self, **kwargs) -> None:
        """Set the configuration of the Zone (min/max temp, etc.)."""
        self._device.set_config(**kwargs)
        self.async_write_ha_state_delayed()

    @callback
    def set_zone_mode(
        self,
        mode: str | None = None,
        setpoint: float | None = None,
        duration: timedelta | None = None,
        until: datetime | None = None,
    ) -> None:
        """Set the (native) operating mode of the Zone."""
        if until is None and duration is not None:
            until = datetime.now() + duration
        self._device.set_mode(mode=mode, setpoint=setpoint, until=until)
        self.async_write_ha_state_delayed()

    async def async_get_zone_schedule(self, **kwargs) -> None:
        """Get the latest weekly schedule of the Zone."""
        # {{ state_attr('climate.ramses_cc_01_145038_04', 'schedule') }}
        await self._device.get_schedule()
        self.async_write_ha_state()

    async def async_set_zone_schedule(self, schedule: str, **kwargs) -> None:
        """Set the weekly schedule of the Zone."""
        await self._device.set_schedule(json.loads(schedule))


class RamsesHvac(RamsesEntity, ClimateEntity):
    """Base for a Honeywell HVAC unit (Fan, HRU, MVHR, PIV, etc)."""

    _device: HvacVentilator

    _attr_fan_modes: list[str] | None = [
        FAN_OFF,
        FAN_AUTO,
        FAN_LOW,
        FAN_MEDIUM,
        FAN_HIGH,
    ]
    _attr_hvac_modes: list[HVACMode] | list[str] = [HVACMode.AUTO, HVACMode.OFF]
    _attr_precision: float = PRECISION_TENTHS
    _attr_preset_modes: list[str] | None = None
    _attr_supported_features: int = (
        ClimateEntityFeature.FAN_MODE | ClimateEntityFeature.PRESET_MODE
    )
    _attr_temperature_unit: str = UnitOfTemperature.CELSIUS

    def __init__(
        self,
        broker: RamsesBroker,
        device: HvacVentilator,
        entity_description: RamsesClimateEntityDescription,
    ) -> None:
        """Initialize a HVAC system."""
        _LOGGER.info("Found HVAC %r", device)
        super().__init__(broker, device, entity_description)

    @property
    def current_humidity(self) -> int | None:
        """Return the current humidity."""
        if self._device.indoor_humidity is not None:
            return int(self._device.indoor_humidity * 100)
        return None

    @property
    def current_temperature(self) -> float | None:
        """Return the current temperature."""
        return self._device.indoor_temp

    @property
    def fan_mode(self) -> str | None:
        """Return the fan setting."""
        return self._device.fan_info

    @property
    def hvac_action(self) -> HVACAction | str | None:
        """Return the current running hvac operation if supported."""
        return self._device.fan_info

    @property
    def hvac_mode(self) -> HVACMode | str | None:
        """Return hvac operation ie. heat, cool mode."""
        if self._device.fan_info is None:
            return None
        return HVACMode.OFF if self._device.fan_info == "off" else HVACMode.AUTO

    @property
    def icon(self) -> str | None:
        """Return the icon to use in the frontend, if any."""
        return "mdi:hvac-off" if self._device.fan_info == "off" else "mdi:hvac"

    @property
    def name(self) -> str:
        """Return the name of the entity."""
        return self._device.id

    @property
    def preset_mode(self) -> str | None:
        """Return the current preset mode, e.g., home, away, temp."""
        return PRESET_NONE


CLIMATE_DESCRIPTIONS: tuple[RamsesClimateEntityDescription, ...] = (
    RamsesClimateEntityDescription(
        key="controller", ramses_class=Evohome, entity_class=RamsesController
    ),
    RamsesClimateEntityDescription(
        key="zone", ramses_class=Zone, entity_class=RamsesZone
    ),
    RamsesClimateEntityDescription(
        key="hvac", ramses_class=HvacVentilator, entity_class=RamsesHvac
    ),
)


_ClimateEntityT: TypeAlias = (
    type[RamsesController] | type[RamsesZone] | type[RamsesHvac]
)<|MERGE_RESOLUTION|>--- conflicted
+++ resolved
@@ -43,21 +43,6 @@
 from . import RamsesEntity, RamsesEntityDescription
 from .broker import RamsesBroker
 from .const import (
-<<<<<<< HEAD
-    ATTR_DURATION,
-    ATTR_LOCAL_OVERRIDE,
-    ATTR_MAX_TEMP,
-    ATTR_MIN_TEMP,
-    ATTR_MODE,
-    ATTR_MULTIROOM,
-    ATTR_OPENWINDOW,
-    ATTR_PERIOD,
-    ATTR_SCHEDULE,
-    ATTR_SETPOINT,
-    ATTR_UNTIL,
-=======
-    BROKER,
->>>>>>> 0db48dae
     DOMAIN,
     PRESET_CUSTOM,
     PRESET_PERMANENT,
@@ -133,46 +118,11 @@
     broker: RamsesBroker = hass.data[DOMAIN][entry.entry_id]
     platform: EntityPlatform = async_get_current_platform()
 
-<<<<<<< HEAD
-    platform.async_register_entity_service(
-        SVC_PUT_ROOM_TEMP, SCH_PUT_ROOM_TEMP, "fake_zone_temp"
-    )
-    platform.async_register_entity_service(SVC_RESET_SYSTEM_MODE, {}, "reset_tcs_mode")
-    platform.async_register_entity_service(
-        SVC_SET_SYSTEM_MODE, SCH_SET_SYSTEM_MODE, "set_tcs_mode"
-    )
-    platform.async_register_entity_service(
-        SVC_SET_ZONE_CONFIG, SCH_SET_ZONE_CONFIG, "set_zone_config"
-    )
-    platform.async_register_entity_service(
-        SVC_RESET_ZONE_CONFIG, {}, "reset_zone_config"
-    )
-    platform.async_register_entity_service(
-        SVC_SET_ZONE_MODE, SCH_SET_ZONE_MODE, "set_zone_mode"
-    )
-    platform.async_register_entity_service(SVC_RESET_ZONE_MODE, {}, "reset_zone_mode")
-    platform.async_register_entity_service(
-        SVC_GET_ZONE_SCHEDULE, {}, "async_get_zone_schedule"
-    )
-    platform.async_register_entity_service(
-        SVC_SET_ZONE_SCHEDULE, SCH_SET_ZONE_SCHEDULE, "async_set_zone_schedule"
-    )
-=======
-    if discovery_info is None:
-        return
-
-    broker: RamsesBroker = hass.data[DOMAIN][BROKER]
-
-    if not broker._services.get(PLATFORM):
-        broker._services[PLATFORM] = True
-        platform: EntityPlatform = async_get_current_platform()
-
-        for k, v in SVCS_CLIMATE.items():
-            platform.async_register_entity_service(k, v, k)
-
-        for k, v in SVCS_CLIMATE_ASYNC.items():
-            platform.async_register_entity_service(k, v, f"async_{k}")
->>>>>>> 0db48dae
+    for k, v in SVCS_CLIMATE.items():
+        platform.async_register_entity_service(k, v, k)
+
+    for k, v in SVCS_CLIMATE_ASYNC.items():
+        platform.async_register_entity_service(k, v, f"async_{k}")
 
     @callback
     def add_devices(devices: list[Evohome | Zone | HvacVentilator]) -> None:
