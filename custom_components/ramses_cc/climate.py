--- conflicted
+++ resolved
@@ -118,13 +118,9 @@
     broker: RamsesBroker = hass.data[DOMAIN][entry.entry_id]
     platform: EntityPlatform = async_get_current_platform()
 
-    for k, v in SVCS_CLIMATE.items():
-        platform.async_register_entity_service(k, v, k)
-
-    for k, v in SVCS_CLIMATE_ASYNC.items():
+    for k, v in SVCS_RAMSES_CLIMATE.items():
         platform.async_register_entity_service(k, v, f"async_{k}")
 
-<<<<<<< HEAD
     @callback
     def add_devices(devices: list[Evohome | Zone | HvacVentilator]) -> None:
         entities = [
@@ -136,22 +132,6 @@
         async_add_entities(entities)
 
     broker.async_register_platform(platform, add_devices)
-=======
-    if not broker._services.get(PLATFORM):
-        broker._services[PLATFORM] = True
-        platform: EntityPlatform = async_get_current_platform()
-
-        for k, v in SVCS_RAMSES_CLIMATE.items():
-            platform.async_register_entity_service(k, v, f"async_{k}")
-
-    entities = [
-        description.entity_class(broker, device, description)
-        for device in discovery_info["devices"]
-        for description in CLIMATE_DESCRIPTIONS
-        if isinstance(device, description.ramses_class)
-    ]
-    async_add_entities(entities)
->>>>>>> c1a9c323
 
 
 class RamsesController(RamsesEntity, ClimateEntity):
