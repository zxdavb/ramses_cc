"""Support for RAMSES climate entities."""
from __future__ import annotations

from dataclasses import dataclass
from datetime import datetime, timedelta
import json
import logging
from types import UnionType
from typing import Any, TypeAlias

from ramses_rf.device.hvac import HvacVentilator
from ramses_rf.entity_base import Entity as RamsesRFEntity
from ramses_rf.system.heat import Evohome
from ramses_rf.system.zones import Zone
from ramses_tx.const import SZ_MODE, SZ_SETPOINT, SZ_SYSTEM_MODE
import voluptuous as vol  # type: ignore[import-untyped]

from homeassistant.components.climate import (
    FAN_AUTO,
    FAN_HIGH,
    FAN_LOW,
    FAN_MEDIUM,
    FAN_OFF,
    PRECISION_TENTHS,
    PRESET_AWAY,
    PRESET_ECO,
    PRESET_HOME,
    PRESET_NONE,
    ClimateEntity,
    ClimateEntityDescription,
    ClimateEntityFeature,
    HVACAction,
    HVACMode,
)
from homeassistant.config_entries import ConfigEntry
from homeassistant.const import UnitOfTemperature
from homeassistant.core import HomeAssistant, callback
<<<<<<< HEAD
from homeassistant.helpers import config_validation as cv, entity_platform
from homeassistant.helpers.entity_platform import AddEntitiesCallback
=======
from homeassistant.helpers import config_validation as cv
from homeassistant.helpers.entity_platform import (
    AddEntitiesCallback,
    EntityPlatform,
    async_get_current_platform,
)
from homeassistant.helpers.typing import ConfigType, DiscoveryInfoType
>>>>>>> 9b17a4ce

from . import RamsesEntity, RamsesEntityDescription
from .broker import RamsesBroker
from .const import (
    ATTR_DURATION,
    ATTR_LOCAL_OVERRIDE,
    ATTR_MAX_TEMP,
    ATTR_MIN_TEMP,
    ATTR_MODE,
    ATTR_MULTIROOM,
    ATTR_OPENWINDOW,
    ATTR_PERIOD,
    ATTR_SCHEDULE,
    ATTR_SETPOINT,
    ATTR_UNTIL,
    DOMAIN,
    PRESET_CUSTOM,
    PRESET_PERMANENT,
    PRESET_TEMPORARY,
    SVC_GET_ZONE_SCHEDULE,
    SVC_PUT_ROOM_TEMP,
    SVC_RESET_SYSTEM_MODE,
    SVC_RESET_ZONE_CONFIG,
    SVC_RESET_ZONE_MODE,
    SVC_SET_SYSTEM_MODE,
    SVC_SET_ZONE_CONFIG,
    SVC_SET_ZONE_MODE,
    SVC_SET_ZONE_SCHEDULE,
    SystemMode,
    ZoneMode,
)
from .schemas import SCH_PUT_ROOM_TEMP


@dataclass(kw_only=True)
class RamsesClimateEntityDescription(RamsesEntityDescription, ClimateEntityDescription):
    """Class describing Ramses binary sensor entities."""

    entity_class: _ClimateEntityT = None  # type: ignore[assignment]
    ramses_class: type[RamsesRFEntity] | UnionType = RamsesRFEntity


_LOGGER = logging.getLogger(__name__)

MODE_TCS_TO_HA = {
    SystemMode.AUTO: HVACMode.HEAT,  # NOTE: don't use AUTO
    SystemMode.HEAT_OFF: HVACMode.OFF,
    SystemMode.RESET: HVACMode.HEAT,
}
MODE_HA_TO_TCS = {
    HVACMode.HEAT: SystemMode.AUTO,
    HVACMode.OFF: SystemMode.HEAT_OFF,
    HVACMode.AUTO: SystemMode.RESET,  # not all systems support this
}

PRESET_TCS_TO_HA = {
    SystemMode.AUTO: PRESET_NONE,
    SystemMode.AWAY: PRESET_AWAY,
    SystemMode.CUSTOM: PRESET_CUSTOM,
    SystemMode.DAY_OFF: PRESET_HOME,
    SystemMode.DAY_OFF_ECO: PRESET_HOME,
    SystemMode.ECO_BOOST: PRESET_ECO,
    SystemMode.HEAT_OFF: PRESET_NONE,
    SystemMode.RESET: PRESET_NONE,
}
PRESET_HA_TO_TCS = {
    PRESET_NONE: SystemMode.AUTO,
    PRESET_AWAY: SystemMode.AWAY,
    PRESET_CUSTOM: SystemMode.CUSTOM,
    PRESET_HOME: SystemMode.DAY_OFF,
    PRESET_ECO: SystemMode.ECO_BOOST,
}

MODE_ZONE_TO_HA = {
    ZoneMode.ADVANCED: HVACMode.HEAT,
    ZoneMode.SCHEDULE: HVACMode.AUTO,
    ZoneMode.PERMANENT: HVACMode.HEAT,
    ZoneMode.TEMPORARY: HVACMode.HEAT,
}
MODE_HA_TO_ZONE = {
    HVACMode.HEAT: ZoneMode.PERMANENT,
    HVACMode.AUTO: ZoneMode.SCHEDULE,
}

PRESET_ZONE_TO_HA = {
    ZoneMode.SCHEDULE: PRESET_NONE,
    ZoneMode.TEMPORARY: PRESET_TEMPORARY,
    ZoneMode.PERMANENT: PRESET_PERMANENT,
}
PRESET_HA_TO_ZONE = {v: k for k, v in PRESET_ZONE_TO_HA.items()}

SCH_SET_SYSTEM_MODE = vol.Schema(
    vol.Any(
        cv.make_entity_service_schema(
            {
                vol.Required(ATTR_MODE): vol.In(
                    [
                        SystemMode.AUTO,
                        SystemMode.HEAT_OFF,
                        SystemMode.RESET,
                    ]
                )
            }
        ),
        cv.make_entity_service_schema(
            {
                vol.Required(ATTR_MODE): vol.In([SystemMode.ECO_BOOST]),
                vol.Optional(ATTR_DURATION, default=timedelta(hours=1)): vol.All(
                    cv.time_period,
                    vol.Range(min=timedelta(hours=1), max=timedelta(hours=24)),
                ),
            }
        ),
        cv.make_entity_service_schema(
            {
                vol.Required(ATTR_MODE): vol.In(
                    [
                        SystemMode.AWAY,
                        SystemMode.CUSTOM,
                        SystemMode.DAY_OFF,
                        SystemMode.DAY_OFF_ECO,
                    ]
                ),
                vol.Optional(ATTR_PERIOD, default=timedelta(days=0)): vol.All(
                    cv.time_period,
                    vol.Range(min=timedelta(days=0), max=timedelta(days=99)),
                ),  # 0 means until the end of the day
            }
        ),
    )
)

SCH_SET_ZONE_CONFIG = cv.make_entity_service_schema(
    {
        vol.Optional(ATTR_MAX_TEMP, default=35): vol.All(
            cv.positive_float, vol.Range(min=21, max=35)
        ),
        vol.Optional(ATTR_MIN_TEMP, default=5): vol.All(
            cv.positive_float, vol.Range(min=5, max=21)
        ),
        vol.Optional(ATTR_LOCAL_OVERRIDE, default=True): cv.boolean,
        vol.Optional(ATTR_OPENWINDOW, default=True): cv.boolean,
        vol.Optional(ATTR_MULTIROOM, default=True): cv.boolean,
    }
)

SCH_SET_ZONE_MODE = vol.Schema(
    vol.Any(
        cv.make_entity_service_schema(
            {
                vol.Required(ATTR_MODE): vol.In([ZoneMode.SCHEDULE]),
            }
        ),
        cv.make_entity_service_schema(
            {
                vol.Required(ATTR_MODE): vol.In(
                    [ZoneMode.PERMANENT, ZoneMode.ADVANCED]
                ),
                vol.Optional(ATTR_SETPOINT, default=21): vol.All(
                    cv.positive_float, vol.Range(min=5, max=30)
                ),
            }
        ),
        cv.make_entity_service_schema(
            {
                vol.Required(ATTR_MODE): vol.In([ZoneMode.TEMPORARY]),
                vol.Optional(ATTR_SETPOINT, default=21): vol.All(
                    cv.positive_float, vol.Range(min=5, max=30)
                ),
                vol.Exclusive(ATTR_UNTIL, ATTR_UNTIL): cv.datetime,
                vol.Exclusive(ATTR_DURATION, ATTR_UNTIL): vol.All(
                    cv.time_period,
                    vol.Range(min=timedelta(minutes=5), max=timedelta(days=1)),
                ),
            }
        ),
    )
)

SCH_SET_ZONE_SCHEDULE = cv.make_entity_service_schema(
    {
        vol.Required(ATTR_SCHEDULE): cv.string,
    }
)


async def async_setup_entry(
    hass: HomeAssistant, entry: ConfigEntry, async_add_entities: AddEntitiesCallback
) -> None:
    """Set up the climate platform."""
    broker: RamsesBroker = hass.data[DOMAIN][entry.entry_id]
    platform = entity_platform.async_get_current_platform()

<<<<<<< HEAD
    platform.async_register_entity_service(
        SVC_RESET_SYSTEM_MODE, {}, "async_reset_system_mode"
    )
    platform.async_register_entity_service(
        SVC_SET_SYSTEM_MODE, SVC_SET_SYSTEM_MODE_SCHEMA, "async_set_system_mode"
    )
    platform.async_register_entity_service(
        SVC_PUT_ZONE_TEMP, SVC_PUT_ZONE_TEMP_SCHEMA, "put_zone_temp"
    )
    platform.async_register_entity_service(
        SVC_SET_ZONE_CONFIG, SVC_SET_ZONE_CONFIG_SCHEMA, "async_set_zone_config"
    )
    platform.async_register_entity_service(
        SVC_RESET_ZONE_CONFIG, {}, "async_reset_zone_config"
    )
    platform.async_register_entity_service(
        SVC_SET_ZONE_MODE, SVC_SET_ZONE_MODE_SCHEMA, "async_set_zone_mode"
    )
    platform.async_register_entity_service(
        SVC_RESET_ZONE_MODE, {}, "async_reset_zone_mode"
    )
    platform.async_register_entity_service(
        SVC_GET_ZONE_SCHEDULE, {}, "async_get_zone_schedule"
    )
    platform.async_register_entity_service(
        SVC_SET_ZONE_SCHEDULE,
        SVC_SET_ZONE_SCHEDULE_SCHEMA,
        "async_set_zone_schedule",
    )
=======
    if discovery_info is None:
        return

    broker: RamsesBroker = hass.data[DOMAIN][BROKER]

    if not broker._services.get(PLATFORM):
        broker._services[PLATFORM] = True
        platform: EntityPlatform = async_get_current_platform()

        platform.async_register_entity_service(
            SVC_PUT_ROOM_TEMP, SCH_PUT_ROOM_TEMP, "fake_zone_temp"
        )
        platform.async_register_entity_service(
            SVC_RESET_SYSTEM_MODE, {}, "reset_tcs_mode"
        )
        platform.async_register_entity_service(
            SVC_SET_SYSTEM_MODE, SCH_SET_SYSTEM_MODE, "set_tcs_mode"
        )
        platform.async_register_entity_service(
            SVC_SET_ZONE_CONFIG, SCH_SET_ZONE_CONFIG, "set_zone_config"
        )
        platform.async_register_entity_service(
            SVC_RESET_ZONE_CONFIG, {}, "reset_zone_config"
        )
        platform.async_register_entity_service(
            SVC_SET_ZONE_MODE, SCH_SET_ZONE_MODE, "set_zone_mode"
        )
        platform.async_register_entity_service(
            SVC_RESET_ZONE_MODE, {}, "reset_zone_mode"
        )
        platform.async_register_entity_service(
            SVC_GET_ZONE_SCHEDULE, {}, "async_get_zone_schedule"
        )
        platform.async_register_entity_service(
            SVC_SET_ZONE_SCHEDULE, SCH_SET_ZONE_SCHEDULE, "async_set_zone_schedule"
        )
>>>>>>> 9b17a4ce

    @callback
    def add_devices(devices: list[Evohome | Zone | HvacVentilator]) -> None:
        entities = [
            (description.entity_class)(broker, device, description)
            for device in devices
            for description in CLIMATE_DESCRIPTIONS
            if isinstance(device, description.ramses_class)
        ]
        async_add_entities(entities)

    broker.async_register_platform(platform, add_devices)


class RamsesController(RamsesEntity, ClimateEntity):
    """Representation of a Ramses controller."""

    _device: Evohome

    _attr_icon: str = "mdi:thermostat"
    _attr_hvac_modes: list[str] = list(MODE_HA_TO_TCS)
    _attr_max_temp: float | None = None
    _attr_min_temp: float | None = None
    _attr_precision: float = PRECISION_TENTHS
    _attr_preset_modes: list[str] = list(PRESET_HA_TO_TCS)
    _attr_supported_features: int = ClimateEntityFeature.PRESET_MODE
    _attr_temperature_unit: str = UnitOfTemperature.CELSIUS

    def __init__(
        self,
        broker: RamsesBroker,
        device: Evohome,
        entity_description: RamsesClimateEntityDescription,
    ) -> None:
        """Initialize a TCS controller."""
        _LOGGER.info("Found controller %r", device)
        super().__init__(broker, device, entity_description)

    @property
    def current_temperature(self) -> float | None:
        """Return the average current temperature of the heating Zones.

        Controllers do not have a current temp, but one is expected by HA.
        """
        temps = [z.temperature for z in self._device.zones if z.temperature is not None]
        temps = [t for t in temps if t is not None]  # above is buggy, why?
        try:
            return round(sum(temps) / len(temps), 1) if temps else None
        except TypeError:
            _LOGGER.warning("Temp (%s) contains None", temps)
            return None

    @property
    def extra_state_attributes(self) -> dict[str, Any]:
        """Return the integration-specific state attributes."""
        return super().extra_state_attributes | {
            "heat_demand": self._device.heat_demand,
            "heat_demands": self._device.heat_demands,
            "relay_demands": self._device.relay_demands,
            "system_mode": self._device.system_mode,
            "tpi_params": self._device.tpi_params,
        }

    @property
    def hvac_action(self) -> str | None:
        """Return the Controller's current running hvac operation."""

        if self._device.system_mode is None:
            return None  # unable to determine
        if self._device.system_mode[SZ_SYSTEM_MODE] == SystemMode.HEAT_OFF:
            return HVACAction.OFF

        if self._device.heat_demand:
            return HVACAction.HEATING
        if self._device.heat_demand is not None:
            return HVACAction.IDLE

        return None

    @property
    def hvac_mode(self) -> str | None:
        """Return the Controller's current operating mode of a Controller."""

        if self._device.system_mode is None:
            return None  # unable to determine
        if self._device.system_mode[SZ_SYSTEM_MODE] == SystemMode.HEAT_OFF:
            return HVACMode.OFF
        if self._device.system_mode[SZ_SYSTEM_MODE] == SystemMode.AWAY:
            return HVACMode.AUTO  # users can't adjust setpoints in away mode
        return HVACMode.HEAT

    @property
    def name(self) -> str:
        """Return the name of the Controller."""
        return "Controller"

    @property
    def preset_mode(self) -> str | None:
        """Return the Controller's current preset mode, e.g., home, away, temp."""

        if self._device.system_mode is None:
            return None  # unable to determine
        return PRESET_TCS_TO_HA[self._device.system_mode[SZ_SYSTEM_MODE]]

    @property
    def target_temperature(self) -> float | None:
        """Return the temperature we try to reach."""

        zones = [z for z in self._device.zones if z.setpoint is not None]
        temps = [z.setpoint for z in zones if z.heat_demand is not None]
        return max(z.setpoint for z in zones) if temps else None

        # temps = [z.setpoint for z in self._device.zones]
        # return round(sum(temps) / len(temps), 1) if temps else None

    @callback
    def set_hvac_mode(self, hvac_mode: str) -> None:
        """Set an operating mode for a Controller."""
        self.async_set_system_mode(MODE_HA_TO_TCS.get(hvac_mode))

    @callback
    def set_preset_mode(self, preset_mode: str | None) -> None:
        """Set the preset mode; if None, then revert to 'Auto' mode."""
        self.async_set_system_mode(PRESET_HA_TO_TCS.get(preset_mode, SystemMode.AUTO))

    @callback
    def reset_tcs_mode(self) -> None:
        """Reset the (native) operating mode of the Controller."""
        self._device.reset_mode()
        self.async_write_ha_state_delayed()

    @callback
    def set_tcs_mode(self, mode, period=None, duration=None) -> None:
        """Set the (native) operating mode of the Controller."""
        if period is not None:
            until = datetime.now() + period  # Period in days TODO: round down
        elif duration is not None:
            until = datetime.now() + duration  # Duration in hours/minutes for eco_boost
        else:
            until = None
        self._device.set_mode(system_mode=mode, until=until)
        self.async_write_ha_state_delayed()


class RamsesZone(RamsesEntity, ClimateEntity):
    """Representation of a Ramses zone."""

    _device: Zone

    _attr_icon: str = "mdi:radiator"
    _attr_hvac_modes: list[str] = list(MODE_HA_TO_ZONE)
    _attr_precision: PRECISION_TENTHS
    _attr_preset_modes: list[str] = list(PRESET_HA_TO_ZONE)
    _attr_supported_features: int = (
        ClimateEntityFeature.PRESET_MODE | ClimateEntityFeature.TARGET_TEMPERATURE
    )
    _attr_target_temperature_step: float = PRECISION_TENTHS
    _attr_temperature_unit: str = UnitOfTemperature.CELSIUS

    def __init__(
        self,
        broker: RamsesBroker,
        device: Zone,
        entity_description: RamsesClimateEntityDescription,
    ) -> None:
        """Initialize a TCS zone."""
        _LOGGER.info("Found zone %r", device)
        super().__init__(broker, device, entity_description)

    @property
    def current_temperature(self) -> float | None:
        """Return the current temperature."""
        return self._device.temperature

    @property
    def extra_state_attributes(self) -> dict[str, Any]:
        """Return the integration-specific state attributes."""
        return super().extra_state_attributes | {
            "params": self._device.params,
            "zone_idx": self._device.idx,
            "heating_type": self._device.heating_type,
            "mode": self._device.mode,
            "config": self._device.config,
            "schedule": self._device.schedule,
            "schedule_version": self._device.schedule_version,
        }

    @property
    def hvac_action(self) -> str | None:
        """Return the Zone's current running hvac operation."""

        if self._device.tcs.system_mode is None:
            return None  # unable to determine
        if self._device.tcs.system_mode[SZ_SYSTEM_MODE] == SystemMode.HEAT_OFF:
            return HVACAction.OFF

        if self._device.heat_demand:
            return HVACAction.HEATING
        if self._device.heat_demand is not None:
            return HVACAction.IDLE
        return None

    @property
    def hvac_mode(self) -> str | None:
        """Return the Zone's hvac operation ie. heat, cool mode."""

        if self._device.tcs.system_mode is None:
            return None  # unable to determine
        if self._device.tcs.system_mode[SZ_SYSTEM_MODE] == SystemMode.AWAY:
            return HVACMode.AUTO
        if self._device.tcs.system_mode[SZ_SYSTEM_MODE] == SystemMode.HEAT_OFF:
            return HVACMode.OFF

        if self._device.mode is None or self._device.mode[SZ_SETPOINT] is None:
            return None  # unable to determine
        if (
            self._device.config
            and self._device.mode[SZ_SETPOINT] <= self._device.config["min_temp"]
        ):
            return HVACMode.OFF
        return HVACMode.HEAT

    @property
    def max_temp(self) -> float | None:
        """Return the maximum target temperature of a Zone."""
        try:
            return self._device.config["max_temp"]
        except TypeError:  # 'NoneType' object is not subscriptable
            return None

    @property
    def min_temp(self) -> float | None:
        """Return the minimum target temperature of a Zone."""
        try:
            return self._device.config["min_temp"]
        except TypeError:  # 'NoneType' object is not subscriptable
            return None

    @property
    def name(self) -> str | None:
        """Return the name of the zone."""
        return self._device.name

    @property
    def preset_mode(self) -> str | None:
        """Return the Zone's current preset mode, e.g., home, away, temp."""

        if self._device.tcs.system_mode is None:
            return None  # unable to determine
        # if self._device.tcs.system_mode[SZ_SYSTEM_MODE] in MODE_TCS_TO_HA:
        if self._device.tcs.system_mode[SZ_SYSTEM_MODE] in (
            SystemMode.AWAY,
            SystemMode.HEAT_OFF,
        ):
            return PRESET_TCS_TO_HA[self._device.tcs.system_mode[SZ_SYSTEM_MODE]]

        if self._device.mode is None:
            return None  # unable to determine
        if self._device.mode[SZ_MODE] == ZoneMode.SCHEDULE:
            return PRESET_TCS_TO_HA[self._device.tcs.system_mode[SZ_SYSTEM_MODE]]
        return PRESET_ZONE_TO_HA.get(self._device.mode[SZ_MODE])

    @property
    def target_temperature(self) -> float | None:
        """Return the temperature we try to reach."""
        return self._device.setpoint

    @callback  # TODO: a bit of a mess - why 25, why frost mode?
    def set_hvac_mode(self, hvac_mode: str) -> None:
        """Set a Zone to one of its native operating modes."""
        if hvac_mode == HVACMode.AUTO:  # FollowSchedule
            self.async_reset_zone_mode()
        elif hvac_mode == HVACMode.HEAT:  # TemporaryOverride
            self.async_set_zone_mode(mode=ZoneMode.PERMANENT, setpoint=25)
        else:  # HVACMode.OFF, PermentOverride, temp = min
            self.async_set_zone_mode(self._device.set_frost_mode)

    @callback
    def set_preset_mode(self, preset_mode: str | None) -> None:
        """Set the preset mode; if None, then revert to following the schedule."""
        self.async_set_zone_mode(
            mode=PRESET_HA_TO_ZONE.get(preset_mode),
            setpoint=self.target_temperature if preset_mode == "permanent" else None,
        )

    @callback
    def set_temperature(self, temperature: float | None = None, **kwargs) -> None:
        """Set a new target temperature."""
        self.async_set_zone_mode(setpoint=temperature)

    @callback
    def fake_zone_temp(self, temperature: float) -> None:
        """Cast the room temperature of this zone (if faked)."""

        self._device.sensor.temperature = temperature  # would accept None

    @callback
    def reset_zone_config(self) -> None:
        """Reset the configuration of the Zone."""
        self._device.reset_config()
        self.async_write_ha_state_delayed()

    @callback
    def reset_zone_mode(self) -> None:
        """Reset the (native) operating mode of the Zone."""
        self._device.reset_mode()
        self.async_write_ha_state_delayed()

    @callback
    def set_zone_config(self, **kwargs) -> None:
        """Set the configuration of the Zone (min/max temp, etc.)."""
        self._device.set_config(**kwargs)
        self.async_write_ha_state_delayed()

    @callback
    def set_zone_mode(
        self,
        mode: str | None = None,
        setpoint: float | None = None,
        duration: timedelta | None = None,
        until: datetime | None = None,
    ) -> None:
        """Set the (native) operating mode of the Zone."""
        if until is None and duration is not None:
            until = datetime.now() + duration
        self._device.set_mode(mode=mode, setpoint=setpoint, until=until)
        self.async_write_ha_state_delayed()

    async def async_get_zone_schedule(self, **kwargs) -> None:
        """Get the latest weekly schedule of the Zone."""
        # {{ state_attr('climate.ramses_cc_01_145038_04', 'schedule') }}
        await self._device.get_schedule()
        self.async_write_ha_state()

    async def async_set_zone_schedule(self, schedule: str, **kwargs) -> None:
        """Set the weekly schedule of the Zone."""
        await self._device.set_schedule(json.loads(schedule))


class RamsesHvac(RamsesEntity, ClimateEntity):
    """Base for a Honeywell HVAC unit (Fan, HRU, MVHR, PIV, etc)."""

    _device: HvacVentilator

    _attr_fan_modes: list[str] | None = [
        FAN_OFF,
        FAN_AUTO,
        FAN_LOW,
        FAN_MEDIUM,
        FAN_HIGH,
    ]
    _attr_hvac_modes: list[HVACMode] | list[str] = [HVACMode.AUTO, HVACMode.OFF]
    _attr_precision: float = PRECISION_TENTHS
    _attr_preset_modes: list[str] | None = None
    _attr_supported_features: int = (
        ClimateEntityFeature.FAN_MODE | ClimateEntityFeature.PRESET_MODE
    )
    _attr_temperature_unit: str = UnitOfTemperature.CELSIUS

    def __init__(
        self,
        broker: RamsesBroker,
        device: HvacVentilator,
        entity_description: RamsesClimateEntityDescription,
    ) -> None:
        """Initialize a HVAC system."""
        _LOGGER.info("Found HVAC %r", device)
        super().__init__(broker, device, entity_description)

    @property
    def current_humidity(self) -> int | None:
        """Return the current humidity."""
        if self._device.indoor_humidity is not None:
            return int(self._device.indoor_humidity * 100)
        return None

    @property
    def current_temperature(self) -> float | None:
        """Return the current temperature."""
        return self._device.indoor_temp

    @property
    def fan_mode(self) -> str | None:
        """Return the fan setting."""
        return self._device.fan_info

    @property
    def hvac_action(self) -> HVACAction | str | None:
        """Return the current running hvac operation if supported."""
        return self._device.fan_info

    @property
    def hvac_mode(self) -> HVACMode | str | None:
        """Return hvac operation ie. heat, cool mode."""
        if self._device.fan_info is None:
            return None
        return HVACMode.OFF if self._device.fan_info == "off" else HVACMode.AUTO

    @property
    def icon(self) -> str | None:
        """Return the icon to use in the frontend, if any."""
        return "mdi:hvac-off" if self._device.fan_info == "off" else "mdi:hvac"

    @property
    def name(self) -> str:
        """Return the name of the entity."""
        return self._device.id

    @property
    def preset_mode(self) -> str | None:
        """Return the current preset mode, e.g., home, away, temp."""
        return PRESET_NONE


CLIMATE_DESCRIPTIONS: tuple[RamsesClimateEntityDescription, ...] = (
    RamsesClimateEntityDescription(
        key="controller", ramses_class=Evohome, entity_class=RamsesController
    ),
    RamsesClimateEntityDescription(
        key="zone", ramses_class=Zone, entity_class=RamsesZone
    ),
    RamsesClimateEntityDescription(
        key="hvac", ramses_class=HvacVentilator, entity_class=RamsesHvac
    ),
)


_ClimateEntityT: TypeAlias = (
    type[RamsesController] | type[RamsesZone] | type[RamsesHvac]
)<|MERGE_RESOLUTION|>--- conflicted
+++ resolved
@@ -35,18 +35,12 @@
 from homeassistant.config_entries import ConfigEntry
 from homeassistant.const import UnitOfTemperature
 from homeassistant.core import HomeAssistant, callback
-<<<<<<< HEAD
-from homeassistant.helpers import config_validation as cv, entity_platform
-from homeassistant.helpers.entity_platform import AddEntitiesCallback
-=======
 from homeassistant.helpers import config_validation as cv
 from homeassistant.helpers.entity_platform import (
     AddEntitiesCallback,
     EntityPlatform,
     async_get_current_platform,
 )
-from homeassistant.helpers.typing import ConfigType, DiscoveryInfoType
->>>>>>> 9b17a4ce
 
 from . import RamsesEntity, RamsesEntityDescription
 from .broker import RamsesBroker
@@ -238,76 +232,31 @@
 ) -> None:
     """Set up the climate platform."""
     broker: RamsesBroker = hass.data[DOMAIN][entry.entry_id]
-    platform = entity_platform.async_get_current_platform()
-
-<<<<<<< HEAD
+    platform: EntityPlatform = async_get_current_platform()
+
     platform.async_register_entity_service(
-        SVC_RESET_SYSTEM_MODE, {}, "async_reset_system_mode"
-    )
+        SVC_PUT_ROOM_TEMP, SCH_PUT_ROOM_TEMP, "fake_zone_temp"
+    )
+    platform.async_register_entity_service(SVC_RESET_SYSTEM_MODE, {}, "reset_tcs_mode")
     platform.async_register_entity_service(
-        SVC_SET_SYSTEM_MODE, SVC_SET_SYSTEM_MODE_SCHEMA, "async_set_system_mode"
+        SVC_SET_SYSTEM_MODE, SCH_SET_SYSTEM_MODE, "set_tcs_mode"
     )
     platform.async_register_entity_service(
-        SVC_PUT_ZONE_TEMP, SVC_PUT_ZONE_TEMP_SCHEMA, "put_zone_temp"
+        SVC_SET_ZONE_CONFIG, SCH_SET_ZONE_CONFIG, "set_zone_config"
     )
     platform.async_register_entity_service(
-        SVC_SET_ZONE_CONFIG, SVC_SET_ZONE_CONFIG_SCHEMA, "async_set_zone_config"
+        SVC_RESET_ZONE_CONFIG, {}, "reset_zone_config"
     )
     platform.async_register_entity_service(
-        SVC_RESET_ZONE_CONFIG, {}, "async_reset_zone_config"
-    )
-    platform.async_register_entity_service(
-        SVC_SET_ZONE_MODE, SVC_SET_ZONE_MODE_SCHEMA, "async_set_zone_mode"
-    )
-    platform.async_register_entity_service(
-        SVC_RESET_ZONE_MODE, {}, "async_reset_zone_mode"
-    )
+        SVC_SET_ZONE_MODE, SCH_SET_ZONE_MODE, "set_zone_mode"
+    )
+    platform.async_register_entity_service(SVC_RESET_ZONE_MODE, {}, "reset_zone_mode")
     platform.async_register_entity_service(
         SVC_GET_ZONE_SCHEDULE, {}, "async_get_zone_schedule"
     )
     platform.async_register_entity_service(
-        SVC_SET_ZONE_SCHEDULE,
-        SVC_SET_ZONE_SCHEDULE_SCHEMA,
-        "async_set_zone_schedule",
-    )
-=======
-    if discovery_info is None:
-        return
-
-    broker: RamsesBroker = hass.data[DOMAIN][BROKER]
-
-    if not broker._services.get(PLATFORM):
-        broker._services[PLATFORM] = True
-        platform: EntityPlatform = async_get_current_platform()
-
-        platform.async_register_entity_service(
-            SVC_PUT_ROOM_TEMP, SCH_PUT_ROOM_TEMP, "fake_zone_temp"
-        )
-        platform.async_register_entity_service(
-            SVC_RESET_SYSTEM_MODE, {}, "reset_tcs_mode"
-        )
-        platform.async_register_entity_service(
-            SVC_SET_SYSTEM_MODE, SCH_SET_SYSTEM_MODE, "set_tcs_mode"
-        )
-        platform.async_register_entity_service(
-            SVC_SET_ZONE_CONFIG, SCH_SET_ZONE_CONFIG, "set_zone_config"
-        )
-        platform.async_register_entity_service(
-            SVC_RESET_ZONE_CONFIG, {}, "reset_zone_config"
-        )
-        platform.async_register_entity_service(
-            SVC_SET_ZONE_MODE, SCH_SET_ZONE_MODE, "set_zone_mode"
-        )
-        platform.async_register_entity_service(
-            SVC_RESET_ZONE_MODE, {}, "reset_zone_mode"
-        )
-        platform.async_register_entity_service(
-            SVC_GET_ZONE_SCHEDULE, {}, "async_get_zone_schedule"
-        )
-        platform.async_register_entity_service(
-            SVC_SET_ZONE_SCHEDULE, SCH_SET_ZONE_SCHEDULE, "async_set_zone_schedule"
-        )
->>>>>>> 9b17a4ce
+        SVC_SET_ZONE_SCHEDULE, SCH_SET_ZONE_SCHEDULE, "async_set_zone_schedule"
+    )
 
     @callback
     def add_devices(devices: list[Evohome | Zone | HvacVentilator]) -> None:
