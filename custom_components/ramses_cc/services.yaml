#
# integration-wide service calls

fake_device:
  name: Fake a RAMSES device
  description: >-
    Fake a device, so that it can then cast state data via HA service calls.

    For example, a faked thermostat can be used as a zone sensor to send an explicitly
    specified current temperature to the controller instead of a real thermostat.

    If required, a virtual device can be created, or you can fake an existing device
    (physical devices will continue to cast state date, and so should be deactivated to
    avoid confusion).

    If required, the device can be caused to immediately engage its binding mode.

  fields:
    device_id:
      name: Device ID
      description: >-
        The device ID (a RAMSES ID, not an entity_id).
        There is no default value.
      example: 03:123000
      required: true

    create_device:
      name: Enable faking
      description: >-
        Create the device. Raises an exception if the device exists.
        Default is False.
      default: false
      example: false
      selector: boolean

    start_binding:
      name: Start binding mode
      description: >-
        Cause the device to immediately enter its appropriate binding mode.
        Default is False
      default: false
      example: false
      selector: boolean

force_update:
  name: Update the System state
  description: >-
    Immediately update the system state, without waiting for the next scheduled update.

send_packet:
  name: Send a Command packet
  description: >-
    Send a completely bespoke RAMSES II command packet from the gateway.

  fields:
    device_id:
      description: >-
        The destination device ID (a RAMSES ID, not an entity_id).
        Use "18:000730" (a sentinel value) to send a broadcast from the gateway.
      example: 01:123456
      required: true

    verb:
<<<<<<< HEAD
      description: "The packet verb, one of: I, RQ, RP, W."
=======
      description: 'The packet verb, one of: I, RQ, RP, W (leading space not required).'
>>>>>>> 3dbb8d78
      example: RQ
      required: true

    code:
      description: The packet code (class).
      example: 1F09
      required: true

    payload:
      description: The packet payload as a hexadecimal string.
      example: '"00"'
      required: true

#
# evohome controller service calls (CH/DHW)

reset_system_mode:
  name: Fully reset the Mode of a TCS
  description: >-
    The system will be in auto mode and all zones will be in follow_schedule mode,
    including (if supported) those in permanent_override mode.

  fields:
    entity_id: &entity_id_system
      name: Controller
      description: >-
        The entity_id of the evohome Controller (TCS, temperature control system).
        NB: Most of this integration's climate entities are not Controllers
        (such entities, e.g. zones, will raise an AttributeError).
      example: climate.controller
      required: true
      selector:
        entity:
          integration: ramses_cc
          domain: climate

set_system_mode:
  name: Set the Mode of a TCS
  description: >-
    The system will be in the new mode and all zones not in permanent_override mode
    will be affected.

    Some modes have the option of a period of days, others a duration in hours/minutes.

  fields:
    entity_id: *entity_id_system

    mode:
      name: System Mode
      description: "One of: auto, eco_boost, away, day_off, heat_off, or custom."
      default: auto
      example: away
      required: true
      selector:
        select:
          mode: dropdown
          options:
            - auto
            - eco_boost
            - away
            - day_off
            - heat_off
            - custom

    period:
      name: Days
      description: >-
        Optional. A period of time in days; used only with away, day_off, or custom.
        The system will revert to auto at midnight (up to 99 days, today is day 1).
      default: 1
      example: '{"days": 28}'
      selector:
        number:
          min: 1
          max: 99
          step: 1
          unit_of_measurement: days
          mode: slider

    duration:
      name: Eco/Boost Duration
      description: >-
        Optional. The duration in hours/minutes; used only with eco_boost (up to 24h).
      default: 60
      example: '{"hours": 18}'
      selector:
        number:
          min: 5
          max: 1440
          step: 5
          unit_of_measurement: minutes
          mode: slider

#
# evohome zone service calls (CH/DHW)

get_zone_schedule:
  name: Get the Weekly schedule of a Zone
  description: >-
    Obtains the zone's latest weekly schedule from the controller and updates the
    entity's state attributes with that data.

    The schedule will be available at:
    `{{ state_attr('climate.main_room', 'schedule') }}`

    Note: only evohome-compatible zones have schedules and not all of this integration's
    climate entities are such zones (will raise a TypeError).

  fields:
    entity_id: &entity_id_zone
      name: Zone
      description: >-
        The entity_id of the evohome Zone.
        NB: Some of this integration's climate entities are not Zones
        (such entities, e.g. Controllers, will raise an AttributeError).
      example: climate.main_room
      required: true
      selector:
        entity:
          integration: ramses_cc
          domain: climate

put_zone_temp:
  name: Fake the Sensor temperature of a Zone
  description: >-
    Announce the current temperature of a zone's temperature sensor. The zone must have
    a faked sensor (see the `fake_device` service call).

  fields:
    entity_id: *entity_id_zone

    temperature:
      description: >-
        The current temperature in degrees Celsius. This is the measured temperature,
        not the target temperature (i.e. not the setpoint).
      example: 21.3
      required: true
      selector:
        number:
          min: -99
          max: 99
          step: 0.5
          unit_of_measurement: °C
          mode: slider

reset_zone_config:
  name: Reset the Configuration of a Zone
  description: Reset the configuration of the zone.

  fields:
    entity_id: *entity_id_zone

reset_zone_mode:
  name: Reset the Mode of a Zone
  description: Reset the operating mode of the zone.

  fields:
    entity_id: *entity_id_zone

set_zone_config:
  name: Set the Configuration of a Zone
  description: Reset the configuration of the zone.

  fields:
    entity_id: *entity_id_zone

    min_temp:
      description: The minimum permitted setpoint in degrees Celsius (5-21 °C).
      example: 5
      selector:
        number:
          min: 5
          max: 21
          step: 0.5
          unit_of_measurement: °C
          mode: slider

    max_temp:
      description: The maximum permitted setpoint in degrees Celsius (21-35 °C).
      example: 30
      selector:
        number:
          min: 21
          max: 35
          step: 0.5
          unit_of_measurement: °C
          mode: slider

set_zone_mode:
  name: Set the Mode of a Zone
  description: >-
    Set the operating mode of the zone, either indefinitely or for a given duration.

  fields:
    entity_id: *entity_id_zone

    mode:
      name: Zone Mode
      description: >-
        The permanency of the override. Optional, one of: follow_schedule,
        advanced_override (until next scheduled setpoint), temporary_override (see:
        duration and until), or permanent_override (indefinitely).
      default: follow_schedule
      example: advanced_override
      required: true
      selector:
        select:
          mode: dropdown
          options:
            - follow_schedule
            - advanced_override
            - permanent_override
            - temporary_override

    setpoint:
      description: >-
        The target temperature in degrees Celsius. Default is 21.0.
      default: 19.5
      example: 21.0
      selector:
        number:
          min: 5
          max: 35
          step: 0.5
          unit_of_measurement: °C
          mode: slider

    duration:
      description: >-
        The duration of the temporary_override. Mutually exclusive with until.
      example: '{"minutes": 135}'
      required: true
      selector:
        duration:

    until:
      description: >-
        The end of the temporary_override. Mutually exclusive with duration.
      example: '"YYYY-MM-DD HH:MM:SS"'
      required: true
      selector:
        datetime:

set_zone_schedule:
  name: Set the Weekly schedule of a Zone
  description: >-
    Upload the zone's weekly schedule from a portable format.

  fields:
    entity_id: *entity_id_zone

    schedule:
      name: Schedule
      description: The weekly schedule of the zone in JSON format.
      required: true
      selector:
        text:
          multiline: true

#
# evohome DHW service calls (CH/DHW)

get_dhw_schedule:
  name: Get the Weekly schedule of a DHW
  description: >-
    Obtains the DHW's latest weekly schedule from the controller and updates the
    entity's state attributes with that data.

    The schedule will be available at:
    `{{ state_attr('water_heater.stored_hw', 'schedule') }}`

  fields:
    entity_id: &entity_id_dhw
      name: Stored HW
      description: The entity_id of the stored DHW.
      example: water_heater.stored_hw
      required: true
      selector:
        entity:
          integration: ramses_cc
          domain: water_heater

put_dhw_temp:
  name: Fake the Sensor temperature of a DHW
  description: >-
    Announce the current temperature of a DHW temperature sensor. The sensor must be
    faked (see the `fake_device` service call).

  fields:
    entity_id: *entity_id_dhw

    temperature:
      description: >-
        The current temperature in degrees Celsius. This is the measured temperature,
        not the target temperature (i.e. not the setpoint).
      example: 63.4
      required: true
      selector:
        number:
          min: -99
          max: 99
          step: 0.5
          unit_of_measurement: °C
          mode: slider

reset_dhw_mode:
  name: Reset the Mode of a DHW
  description: Reset the operating mode of the system's DHW.

  fields:
    entity_id: *entity_id_dhw

reset_dhw_params:
  name: Reset the Configuration of a DHW
  description: Reset the configuration of the system's DHW.

  fields:
    entity_id: *entity_id_dhw

set_dhw_boost:
  name: Start Boost mode for a DHW
  description: Enable the system's DHW for an hour.

  fields:
    entity_id: *entity_id_dhw

set_dhw_mode:
  name: Set the Mode of a DHW
  description: >-
    Set the operating mode of the system's DHW, optionally for a given duration.

  fields:
    entity_id: *entity_id_dhw

    mode:
      name: DHW mode
      description: >-
        The permanency of the override. Optional, one of: follow_schedule,
        advanced_override (until next scheduled setpoint), temporary_override (see:
        duration and until), or permanent_override (indefinitely).
      default: follow_schedule
      example: advanced_override
      required: true
      selector:
        select:
          mode: dropdown
          options:
            - follow_schedule
            - advanced_override
            - permanent_override
            - temporary_override

    active:
      name: DHW state
      description: >-
        The state of the water heater. If active, the system will heat the water until
        the current temperature exceeds the setpoint.
      example: true
      selector:
        boolean:

    duration:
      name: Override duration
      description: >-
        The duration of the temporary_override. Mutually exclusive with until.
      example: '{"minutes": 135}'
      selector:
        number:
          min: 15
          max: 1440
          step: 15
          unit_of_measurement: mins
          mode: slider

    until:
      name: Override end time
      description: >-
        The end of the temporary_override. Mutually exclusive with duration.
      example: '"YYYY-MM-DD HH:MM:SS"'

set_dhw_params:
  name: Set the Configuration of a DHW
  description: Set the configuration of the system's DHW.

  fields:
    entity_id: *entity_id_dhw

    setpoint:
      description: >-
        The target temperature in degrees Celsius. Default is 50.0.
      example: 50.0
      selector:
        number:
          min: 35
          max: 85
          step: 0.5
          unit_of_measurement: °C
          mode: slider

    overrun:
      description: >-
        The overrun in minutes. Default is 5.
      example: 5
      selector:
        number:
          min: 0
          max: 5
          step: 0.5
          unit_of_measurement: mins
          mode: slider

    differential:
      description: >-
        The differential in degrees Celsius. Default is 1.0.
      example: 1
      selector:
        number:
          min: 5
          max: 21
          step: 0.5
          unit_of_measurement: °C
          mode: slider

set_dhw_schedule:
  name: Set the Weekly schedule of a DHW
  description: >-
    Upload the DHW's weekly schedule from a portable format.

  fields:
    entity_id: *entity_id_dhw

    schedule:
      name: Schedule
      description: The weekly schedule of the DHW in JSON format.
      required: true
      selector:
        text:
          multiline: true

#
# HVAC sensor service calls

put_co2_level:
  name: Fake a CO2 sensor's reading
  description: >-
    Announce the CO2 level of a faked CO2 sensor (experimental).
    To be useful, the sensor must bound to a fan (see the `fake_device` service call).

  fields:
    entity_id:
      description: >-
        The entity_id of the sensor. Raises an exception if it is not faked.
        Does not raise an exception if not is not bound.
      example: sensor.30_123456_co2_level
      required: true
      selector:
        entity:
          integration: ramses_cc
          domain: sensor
          device_class: co2_level

    co2_level:
      description: The current CO2 level in ppm.
      required: true
      example: 363
      selector:
        number:
          min: 300
          max: 9999
          mode: slider

put_indoor_humidity:
  name: Fake a Humidity sensor's reading
  description: >-
    Announce the relative humidity of a faked indoor sensor (experimental).
    To be useful, the sensor must bound to a fan (see the `fake_device` service call).

  fields:
    entity_id:
      description: >-
        The entity_id of the sensor. Raises an exception if it is not faked.
        Does not raise an exception if not is not bound.
      example: sensor.30_123456_indoor_humidity
      required: true
      selector:
        entity:
          integration: ramses_cc
          domain: sensor
          device_class: humidity

    indoor_humidity:
      description: The current relative humidity as a perecentage (%).
      required: true
      example: 59.3
      selector:
        number:
          min: 0
          max: 100
          step: 0.5
          mode: slider

#
# HVAC remote service calls

delete_command:
  name: Delete a Remote command
  description: >-
    Deletes a RAMSES command from the database.
    This is a convenience wrapper for HA's own `delete_command` service call.

  fields:
    entity_id: &entity_id_remote
      description: >-
        The entity_id of the remote, usually a HVAC device.
      example: remote.30_123456
      required: true
      selector:
        entity:
          integration: ramses_cc
          domain: remote

    command: &command_remote
      name: Command name
      description: The name of the command.
      example: Boost
      required: true
      selector:
        text:

learn_command:
  name: Learn a Remote command
  description: >-
    Learns a RAMSES command and adds it to the database.
    This is a convenience wrapper for HA's own `learn_command` service call.

  fields:
    entity_id: *entity_id_remote

    command: *command_remote

    timeout:
      description: Timeout for the command to be learned. Default is 60 seconds.
      required: false
      default: 60
      example: 60
      selector:
        number:
          min: 30
          max: 300
          steps: 5
          unit_of_measurement: seconds
          mode: slider

send_command:
  name: Send a Remote command
  description: >-
    Sends a RAMSES command as if from a remote.
    This is a convenience wrapper for HA's own `send_command` service call.

  fields:
    entity_id: *entity_id_remote

    command: *command_remote

    num_repeats:
      description: The number of times you want to repeat the command.
      required: false
      default: 3
      example: 3
      selector:
        number:
          min: 1
          max: 5
          steps: 1
          mode: slider

    delay_secs:
      description: The time you want to wait in between repeated commands.
      required: false
      default: 0.2
      example: 0.2
      selector:
        number:
          min: 0.1
          max: 2.0
          steps: 0.1
          unit_of_measurement: seconds
          mode: slider
# If the service accepts entity IDs, target allows the user to specify entities by
# entity, device, or area. If `target` is specified, `entity_id` should not be defined
# in the `fields` map. By default it shows only targets matching entities from the same
# domain as the service, but if further customization is required, target supports the
# entity, device, and area selectors
# (https://www.home-assistant.io/docs/blueprint/selectors/).
# Entity selector parameters will automatically be applied to device and area, and
# device selector parameters will automatically be applied to area<|MERGE_RESOLUTION|>--- conflicted
+++ resolved
@@ -61,11 +61,7 @@
       required: true
 
     verb:
-<<<<<<< HEAD
-      description: "The packet verb, one of: I, RQ, RP, W."
-=======
       description: 'The packet verb, one of: I, RQ, RP, W (leading space not required).'
->>>>>>> 3dbb8d78
       example: RQ
       required: true
 
