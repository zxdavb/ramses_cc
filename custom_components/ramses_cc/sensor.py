--- conflicted
+++ resolved
@@ -80,26 +80,8 @@
 
 from . import RamsesEntity, RamsesEntityDescription
 from .broker import RamsesBroker
-<<<<<<< HEAD
-from .const import (
-    ATTR_SETPOINT,
-    DOMAIN,
-    SVC_PUT_CO2_LEVEL,
-    SVC_PUT_DHW_TEMP,
-    SVC_PUT_INDOOR_HUMIDITY,
-    SVC_PUT_ROOM_TEMP,
-    UnitOfVolumeFlowRate,
-)
-from .schemas import (
-    SCH_PUT_CO2_LEVEL,
-    SCH_PUT_DHW_TEMP,
-    SCH_PUT_INDOOR_HUMIDITY,
-    SCH_PUT_ROOM_TEMP,
-)
-=======
-from .const import ATTR_SETPOINT, BROKER, DOMAIN, UnitOfVolumeFlowRate
+from .const import ATTR_SETPOINT, DOMAIN, UnitOfVolumeFlowRate
 from .schemas import SVCS_SENSOR
->>>>>>> 0db48dae
 
 
 @dataclass(kw_only=True)
@@ -126,23 +108,12 @@
 async def async_setup_entry(
     hass: HomeAssistant, entry: ConfigEntry, async_add_entities: AddEntitiesCallback
 ) -> None:
-<<<<<<< HEAD
     """Set up the sensor platform."""
     broker: RamsesBroker = hass.data[DOMAIN][entry.entry_id]
     platform: EntityPlatform = async_get_current_platform()
 
-    platform.async_register_entity_service(
-        SVC_PUT_CO2_LEVEL, SCH_PUT_CO2_LEVEL, "put_co2_level"
-    )
-    platform.async_register_entity_service(
-        SVC_PUT_DHW_TEMP, SCH_PUT_DHW_TEMP, "put_dhw_temp"
-    )
-    platform.async_register_entity_service(
-        SVC_PUT_INDOOR_HUMIDITY, SCH_PUT_INDOOR_HUMIDITY, "put_humidity"
-    )
-    platform.async_register_entity_service(
-        SVC_PUT_ROOM_TEMP, SCH_PUT_ROOM_TEMP, "put_room_temp"
-    )
+    for k, v in SVCS_SENSOR.items():
+        platform.async_register_entity_service(k, v, k)
 
     @callback
     def add_devices(devices: list[RamsesRFEntity]) -> None:
@@ -156,30 +127,6 @@
         async_add_entities(entities)
 
     broker.async_register_platform(platform, add_devices)
-=======
-    """Create sensors for CH/DHW (heat) & HVAC."""
-
-    if discovery_info is None:
-        return
-
-    broker: RamsesBroker = hass.data[DOMAIN][BROKER]
-
-    if not broker._services.get(PLATFORM):
-        broker._services[PLATFORM] = True
-        platform: EntityPlatform = async_get_current_platform()
-
-        for k, v in SVCS_SENSOR.items():
-            platform.async_register_entity_service(k, v, k)
-
-    entities = [
-        description.entity_class(broker, device, description)
-        for device in discovery_info["devices"]
-        for description in SENSOR_DESCRIPTIONS
-        if isinstance(device, description.ramses_class)
-        and hasattr(device, description.attr)
-    ]
-    async_add_entities(entities)
->>>>>>> 0db48dae
 
 
 class RamsesSensor(RamsesEntity, SensorEntity):
@@ -224,23 +171,9 @@
             return self.entity_description.icon_off
         return super().icon
 
-<<<<<<< HEAD
-=======
-    # TODO: Remove this when we have config entries and devices.
-    @property
-    def name(self) -> str:
-        """Return name temporarily prefixed with device name/id."""
-        prefix = (
-            self._device.name
-            if hasattr(self._device, "name") and self._device.name
-            else self._device.id
-        )
-        return f"{prefix} {super().name}"
-
     # the following methods are integration-specific service calls
 
     @callback
->>>>>>> 0db48dae
     def put_co2_level(self, co2_level: int) -> None:
         """Cast the CO2 level (if faked)."""
 
