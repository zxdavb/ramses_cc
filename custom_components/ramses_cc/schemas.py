--- conflicted
+++ resolved
@@ -119,13 +119,9 @@
 # Climate platform services for CH/DHW CTLs
 SCH_SYSTEM_MODE = _SCH_ENTITY_ID.extend(
     {
-<<<<<<< HEAD
-        vol.Required(CONF_MODE): vol.In(SYSTEM_MODE_LOOKUP),
-=======
         vol.Required(ATTR_MODE): vol.In(
             [e.value for e in SystemMode]
-        ),  # incl. DAY_OFF_ECO
->>>>>>> 52c463cf
+        ),
     }
 )
 SCH_SYSTEM_MODE_HOURS = _SCH_ENTITY_ID.extend(
@@ -138,7 +134,6 @@
 )
 SCH_SYSTEM_MODE_DAYS = _SCH_ENTITY_ID.extend(
     {
-<<<<<<< HEAD
         vol.Required(CONF_MODE): vol.In(
             [
                 SystemMode.AWAY,
@@ -146,10 +141,6 @@
                 SystemMode.DAY_OFF,
                 SystemMode.DAY_OFF_ECO,
             ]
-=======
-        vol.Required(ATTR_MODE): vol.In(
-            [SystemMode.AWAY, SystemMode.CUSTOM, SystemMode.DAY_OFF]
->>>>>>> 52c463cf
         ),
         vol.Optional(ATTR_PERIOD, default=timedelta(days=0)): vol.All(
             cv.time_period, vol.Range(min=timedelta(days=0), max=timedelta(days=99))
