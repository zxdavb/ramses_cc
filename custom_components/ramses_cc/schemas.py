"""Schemas for RAMSES integration."""
from __future__ import annotations

import logging
from typing import Any, TypeAlias

from ramses_rf.helpers import deep_merge, shrink
from ramses_rf.schemas import (
    SZ_APPLIANCE_CONTROL,
    SZ_BLOCK_LIST,
    SZ_KNOWN_LIST,
    SZ_ORPHANS_HEAT,
    SZ_ORPHANS_HVAC,
    SZ_SENSOR,
    SZ_SYSTEM,
    SZ_ZONES,
)
import voluptuous as vol  # type: ignore[import-untyped]

<<<<<<< HEAD
=======
from homeassistant.const import CONF_SCAN_INTERVAL
from homeassistant.core import callback
from homeassistant.helpers import config_validation as cv

from .const import (
    ATTR_CO2_LEVEL,
    ATTR_INDOOR_HUMIDITY,
    ATTR_TEMPERATURE,
    CONF_ADVANCED_FEATURES,
    CONF_COMMANDS,
    CONF_DEV_MODE,
    CONF_MESSAGE_EVENTS,
    CONF_RAMSES_RF,
    CONF_SEND_PACKET,
    CONF_UNKNOWN_CODES,
)

>>>>>>> 9b17a4ce
_SchemaT: TypeAlias = dict[str, Any]

_LOGGER = logging.getLogger(__name__)

SCH_MINIMUM_TCS = vol.Schema(
    {
        vol.Optional(SZ_SYSTEM): vol.Schema(
            {vol.Required(SZ_APPLIANCE_CONTROL): vol.Match(r"^10:[0-9]{6}$")}
        ),
        vol.Optional(SZ_ZONES, default={}): vol.Schema(
            {
                vol.Required(str): vol.Schema(
                    {vol.Required(SZ_SENSOR): vol.Match(r"^01:[0-9]{6}$")}
                )
            }
        ),
    },
    extra=vol.PREVENT_EXTRA,
)


def _is_subset(subset, superset) -> bool:  # TODO: move to ramses_rf?
    """Return True is one dict (or list/set) is a subset of another."""
    if isinstance(subset, dict):
        return all(
            key in superset and _is_subset(val, superset[key])
            for key, val in subset.items()
        )
    if isinstance(subset, list | set):
        return all(
            any(_is_subset(subitem, superitem) for superitem in superset)
            for subitem in subset
        )
    return subset == superset  # not dict, list nor set


def merge_schemas(config_schema: _SchemaT, cached_schema: _SchemaT) -> _SchemaT | None:
    """Return the config schema deep merged into the cached schema."""

    if _is_subset(shrink(config_schema), shrink(cached_schema)):
        _LOGGER.info("Using the cached schema")
        return cached_schema

    merged_schema = deep_merge(config_schema, cached_schema)  # 1st takes precedence

    if _is_subset(shrink(config_schema), shrink(merged_schema)):
        _LOGGER.info("Using a merged schema")
        return merged_schema

    _LOGGER.info("Cached schema is a subset of config schema")
    return None


def schema_is_minimal(schema: dict) -> bool:
    """Return True if the schema is minimal (i.e. no optional keys)."""

    key: str
    sch: dict

    for key, sch in schema.items():
        if key in (SZ_BLOCK_LIST, SZ_KNOWN_LIST, SZ_ORPHANS_HEAT, SZ_ORPHANS_HVAC):
            continue

        try:
            _ = SCH_MINIMUM_TCS(shrink(sch))
        except vol.Invalid:
            return False

        if SZ_ZONES in sch and list(sch[SZ_ZONES].values())[0][SZ_SENSOR] != key:
            return False

    return True


# Service call consts & schemas
MIN_CO2_LEVEL = 300
MAX_CO2_LEVEL = 9999

SCH_PUT_CO2_LEVEL = cv.make_entity_service_schema(
    {
        vol.Required(ATTR_CO2_LEVEL): vol.All(
            cv.positive_int,
            vol.Range(min=MIN_CO2_LEVEL, max=MAX_CO2_LEVEL),
        ),
    }
)

MIN_DHW_TEMP = 0
MAX_DHW_TEMP = 99

SCH_PUT_DHW_TEMP = cv.make_entity_service_schema(
    {
        vol.Required(ATTR_TEMPERATURE): vol.All(
            vol.Coerce(float),
            vol.Range(min=MIN_DHW_TEMP, max=MAX_DHW_TEMP),
        ),
    }
)

MIN_INDOOR_HUMIDITY = 0
MAX_INDOOR_HUMIDITY = 100

SCH_PUT_INDOOR_HUMIDITY = cv.make_entity_service_schema(
    {
        vol.Required(ATTR_INDOOR_HUMIDITY): vol.All(
            cv.positive_float,
            vol.Range(min=MIN_INDOOR_HUMIDITY, max=MAX_INDOOR_HUMIDITY),
        ),
    }
)

MIN_ROOM_TEMP = -20
MAX_ROOM_TEMP = 60

SCH_PUT_ROOM_TEMP = cv.make_entity_service_schema(
    {
        vol.Required(ATTR_TEMPERATURE): vol.All(
            vol.Coerce(float),
            vol.Range(min=MIN_ROOM_TEMP, max=MAX_ROOM_TEMP),
        ),
    }
)<|MERGE_RESOLUTION|>--- conflicted
+++ resolved
@@ -17,26 +17,10 @@
 )
 import voluptuous as vol  # type: ignore[import-untyped]
 
-<<<<<<< HEAD
-=======
-from homeassistant.const import CONF_SCAN_INTERVAL
-from homeassistant.core import callback
 from homeassistant.helpers import config_validation as cv
 
-from .const import (
-    ATTR_CO2_LEVEL,
-    ATTR_INDOOR_HUMIDITY,
-    ATTR_TEMPERATURE,
-    CONF_ADVANCED_FEATURES,
-    CONF_COMMANDS,
-    CONF_DEV_MODE,
-    CONF_MESSAGE_EVENTS,
-    CONF_RAMSES_RF,
-    CONF_SEND_PACKET,
-    CONF_UNKNOWN_CODES,
-)
+from .const import ATTR_CO2_LEVEL, ATTR_INDOOR_HUMIDITY, ATTR_TEMPERATURE
 
->>>>>>> 9b17a4ce
 _SchemaT: TypeAlias = dict[str, Any]
 
 _LOGGER = logging.getLogger(__name__)
