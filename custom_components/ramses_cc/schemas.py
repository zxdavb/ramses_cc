"""Schemas for RAMSES integration."""
from __future__ import annotations

from copy import deepcopy
from datetime import timedelta
import logging
from typing import Any, Final, TypeAlias

from ramses_rf.helpers import deep_merge, is_subset, shrink
from ramses_rf.schemas import (
    SCH_GATEWAY_CONFIG,
    SCH_GLOBAL_SCHEMAS_DICT,
    SCH_RESTORE_CACHE_DICT,
    SZ_APPLIANCE_CONTROL,
    SZ_BLOCK_LIST,
    SZ_CONFIG,
    SZ_KNOWN_LIST,
    SZ_ORPHANS_HEAT,
    SZ_ORPHANS_HVAC,
    SZ_RESTORE_CACHE,
    SZ_SENSOR,
    SZ_SYSTEM,
    SZ_ZONES,
)
from ramses_tx.const import COMMAND_REGEX
from ramses_tx.schemas import (
    SCH_ENGINE_DICT,
    SZ_PORT_CONFIG,
    SZ_SERIAL_PORT,
    extract_serial_port,
    sch_global_traits_dict_factory,
    sch_packet_log_dict_factory,
    sch_serial_port_dict_factory,
)
import voluptuous as vol  # type: ignore[import-untyped]

from homeassistant.const import CONF_SCAN_INTERVAL
from homeassistant.core import callback
from homeassistant.helpers import config_validation as cv

from .const import (
    ATTR_ACTIVE,
    ATTR_CO2_LEVEL,
    ATTR_COMMAND,
    ATTR_DELAY_SECS,
    ATTR_DEVICE_ID,
    ATTR_DIFFERENTIAL,
    ATTR_DURATION,
    ATTR_INDOOR_HUMIDITY,
    ATTR_LOCAL_OVERRIDE,
    ATTR_MAX_TEMP,
    ATTR_MIN_TEMP,
    ATTR_MODE,
    ATTR_MULTIROOM,
    ATTR_NUM_REPEATS,
    ATTR_OPENWINDOW,
    ATTR_OVERRUN,
    ATTR_PERIOD,
    ATTR_SCHEDULE,
    ATTR_SETPOINT,
    ATTR_TEMPERATURE,
    ATTR_TIMEOUT,
    ATTR_UNTIL,
    CONF_ADVANCED_FEATURES,
    CONF_COMMANDS,
    CONF_DEV_MODE,
    CONF_MESSAGE_EVENTS,
    CONF_RAMSES_RF,
    CONF_SEND_PACKET,
    CONF_UNKNOWN_CODES,
    SystemMode,
    ZoneMode,
)

_SchemaT: TypeAlias = dict[str, Any]

_LOGGER = logging.getLogger(__name__)

<<<<<<< HEAD
CONF_MODE = "mode"
CONF_SYSTEM_MODE = "system_mode"
CONF_DURATION_DAYS = "period"
CONF_DURATION_HOURS = "hours"

CONF_COMMANDS = "commands"
CONF_DURATION = "duration"
CONF_LOCAL_OVERRIDE = "local_override"
CONF_MAX_TEMP = "max_temp"
CONF_MIN_TEMP = "min_temp"
CONF_MULTIROOM = "multiroom_mode"
CONF_OPENWINDOW = "openwindow_function"
CONF_SCHEDULE = "schedule"
CONF_SETPOINT = "setpoint"
CONF_TEMPERATURE = "temperature"
CONF_UNTIL = "until"

CONF_ACTIVE = "active"
CONF_DIFFERENTIAL = "differential"
CONF_OVERRUN = "overrun"

#
# Generic services for Integration/domain
SVC_FAKE_DEVICE = "fake_device"
SVC_FORCE_UPDATE = "force_update"
SVC_SEND_PACKET = "send_packet"

SCH_FAKE_DEVICE = vol.Schema(
    {
        vol.Required(SZ_DEVICE_ID): cv.matches_regex(r"^[0-9]{2}:[0-9]{6}$"),
        vol.Optional("create_device", default=False): vol.Any(None, cv.boolean),
        vol.Optional("start_binding", default=False): vol.Any(None, cv.boolean),
    }
)
SCH_SEND_PACKET = vol.Schema(
    {
        vol.Required(SZ_DEVICE_ID): cv.matches_regex(r"^[0-9]{2}:[0-9]{6}$"),
        vol.Required("verb"): vol.In((" I", "I", "RQ", "RP", " W", "W")),
        vol.Required("code"): cv.matches_regex(r"^[0-9A-F]{4}$"),
        vol.Required("payload"): cv.matches_regex(r"^[0-9A-F]{1,48}$"),
    }
)

SVCS_DOMAIN = {
    SVC_FAKE_DEVICE: SCH_FAKE_DEVICE,
    SVC_FORCE_UPDATE: None,
    SVC_SEND_PACKET: SCH_SEND_PACKET,
}

_SCH_ENTITY_ID = vol.Schema({vol.Required(CONF_ENTITY_ID): cv.entity_id})

#
# Climate platform services for CH/DHW CTLs
SVC_RESET_SYSTEM_MODE = "reset_system_mode"
SVC_SET_SYSTEM_MODE = "set_system_mode"

SCH_SYSTEM_MODE = _SCH_ENTITY_ID.extend(
    {
        vol.Required(CONF_MODE): vol.In(SYSTEM_MODE_LOOKUP),
    }
)
SCH_SYSTEM_MODE_HOURS = _SCH_ENTITY_ID.extend(
    {
        vol.Required(CONF_MODE): vol.In([SystemMode.ECO_BOOST]),
        vol.Optional(CONF_DURATION, default=timedelta(hours=1)): vol.All(
            cv.time_period, vol.Range(min=timedelta(hours=1), max=timedelta(hours=24))
        ),
    }
)
SCH_SYSTEM_MODE_DAYS = _SCH_ENTITY_ID.extend(
    {
        vol.Required(CONF_MODE): vol.In(
            [
                SystemMode.AWAY,
                SystemMode.CUSTOM,
                SystemMode.DAY_OFF,
                SystemMode.DAY_OFF_ECO,
            ]
        ),
        vol.Optional(CONF_DURATION_DAYS, default=timedelta(days=0)): vol.All(
            cv.time_period, vol.Range(min=timedelta(days=0), max=timedelta(days=99))
        ),  # 0 means until the end of the day
    }
)
SCH_SYSTEM_MODE = vol.Any(SCH_SYSTEM_MODE, SCH_SYSTEM_MODE_HOURS, SCH_SYSTEM_MODE_DAYS)

SVCS_CLIMATE_EVO_TCS = {
    SVC_RESET_SYSTEM_MODE: _SCH_ENTITY_ID,
    SVC_SET_SYSTEM_MODE: SCH_SYSTEM_MODE,
}

#
# Climate platform services for CH/DHW Zones
SVC_GET_ZONE_SCHED = "get_zone_schedule"
SVC_PUT_ZONE_TEMP = "put_zone_temp"
SVC_RESET_ZONE_CONFIG = "reset_zone_config"
SVC_RESET_ZONE_MODE = "reset_zone_mode"
SVC_SET_ZONE_CONFIG = "set_zone_config"
SVC_SET_ZONE_MODE = "set_zone_mode"
SVC_SET_ZONE_SCHED = "set_zone_schedule"

SCH_SET_ZONE_CONFIG = _SCH_ENTITY_ID.extend(
    {
        vol.Optional(CONF_MAX_TEMP, default=35): vol.All(
            cv.positive_float,
            vol.Range(min=21, max=35),
        ),
        vol.Optional(CONF_MIN_TEMP, default=5): vol.All(
            cv.positive_float,
            vol.Range(min=5, max=21),
        ),
        vol.Optional(CONF_LOCAL_OVERRIDE, default=True): cv.boolean,
        vol.Optional(CONF_OPENWINDOW, default=True): cv.boolean,
        vol.Optional(CONF_MULTIROOM, default=True): cv.boolean,
    }
)

SCH_SET_ZONE_MODE = _SCH_ENTITY_ID.extend(
    {
        vol.Optional(CONF_MODE): vol.In([ZoneMode.SCHEDULE]),
    }
)
SCH_SET_ZONE_MODE_SETPOINT = _SCH_ENTITY_ID.extend(
    {
        vol.Optional(CONF_MODE): vol.In([ZoneMode.PERMANENT, ZoneMode.ADVANCED]),
        vol.Optional(CONF_SETPOINT, default=21): vol.All(
            cv.positive_float,
            vol.Range(min=5, max=30),
        ),
    }
)
SCH_SET_ZONE_MODE_UNTIL = _SCH_ENTITY_ID.extend(
    {
        vol.Optional(CONF_MODE): vol.In([ZoneMode.TEMPORARY]),
        vol.Optional(CONF_SETPOINT, default=21): vol.All(
            cv.positive_float,
            vol.Range(min=5, max=30),
        ),
        vol.Exclusive(CONF_UNTIL, CONF_UNTIL): cv.datetime,
        vol.Exclusive(CONF_DURATION, CONF_UNTIL): vol.All(
            cv.time_period,
            vol.Range(min=timedelta(minutes=5), max=timedelta(days=1)),
        ),
    }
)
SCH_SET_ZONE_MODE = vol.Any(
    SCH_SET_ZONE_MODE,
    SCH_SET_ZONE_MODE_SETPOINT,
    SCH_SET_ZONE_MODE_UNTIL,
)

SCH_PUT_ZONE_TEMP = _SCH_ENTITY_ID.extend(
    {
        vol.Required(CONF_TEMPERATURE): vol.All(
            vol.Coerce(float), vol.Range(min=-20, max=99)
        ),
    }
)

SCH_SET_ZONE_SCHED = _SCH_ENTITY_ID.extend({vol.Required(CONF_SCHEDULE): cv.string})


SVCS_CLIMATE_EVO_ZONE = {
    SVC_GET_ZONE_SCHED: _SCH_ENTITY_ID,
    SVC_PUT_ZONE_TEMP: SCH_PUT_ZONE_TEMP,
    SVC_RESET_ZONE_CONFIG: _SCH_ENTITY_ID,
    SVC_RESET_ZONE_MODE: _SCH_ENTITY_ID,
    SVC_SET_ZONE_CONFIG: SCH_SET_ZONE_CONFIG,
    SVC_SET_ZONE_MODE: SCH_SET_ZONE_MODE,
    SVC_SET_ZONE_SCHED: SCH_SET_ZONE_SCHED,
}

#
# WaterHeater platform services for CH/DHW
SVC_GET_DHW_SCHED = "get_dhw_schedule"
SVC_PUT_DHW_TEMP = "put_dhw_temp"
SVC_RESET_DHW_MODE = "reset_dhw_mode"
SVC_RESET_DHW_PARAMS = "reset_dhw_params"
SVC_SET_DHW_BOOST = "set_dhw_boost"
SVC_SET_DHW_MODE = "set_dhw_mode"
SVC_SET_DHW_PARAMS = "set_dhw_params"
SVC_SET_DHW_SCHED = "set_dhw_schedule"

SCH_SET_DHW_MODE = _SCH_ENTITY_ID.extend(
    {
        vol.Optional(CONF_MODE): vol.In(
            [ZoneMode.SCHEDULE, ZoneMode.PERMANENT, ZoneMode.TEMPORARY]
        ),
        vol.Optional(CONF_ACTIVE): cv.boolean,
        vol.Exclusive(CONF_UNTIL, CONF_UNTIL): cv.datetime,
        vol.Exclusive(CONF_DURATION, CONF_UNTIL): vol.All(
            cv.time_period,
            vol.Range(min=timedelta(minutes=5), max=timedelta(days=1)),
        ),
    }
)

SCH_SET_DHW_CONFIG = _SCH_ENTITY_ID.extend(
    {
        vol.Optional(CONF_SETPOINT, default=50): vol.All(
            cv.positive_float,
            vol.Range(min=30, max=85),
        ),
        vol.Optional(CONF_OVERRUN, default=5): vol.All(
            cv.positive_int,
            vol.Range(max=10),
        ),
        vol.Optional(CONF_DIFFERENTIAL, default=1): vol.All(
            cv.positive_float,
            vol.Range(max=10),
        ),
    }
)

SCH_PUT_DHW_TEMP = _SCH_ENTITY_ID.extend(
    {
        vol.Required(CONF_TEMPERATURE): vol.All(
            vol.Coerce(float), vol.Range(min=-20, max=99)
        ),
    }
)

SCH_SET_DHW_SCHED = _SCH_ENTITY_ID.extend({vol.Required(CONF_SCHEDULE): cv.string})


SVCS_WATER_HEATER_EVO_DHW = {
    SVC_GET_DHW_SCHED: _SCH_ENTITY_ID,
    SVC_RESET_DHW_MODE: _SCH_ENTITY_ID,
    SVC_RESET_DHW_PARAMS: _SCH_ENTITY_ID,
    SVC_SET_DHW_BOOST: _SCH_ENTITY_ID,
    SVC_SET_DHW_MODE: SCH_SET_DHW_MODE,
    SVC_SET_DHW_PARAMS: SCH_SET_DHW_CONFIG,
    SVC_PUT_DHW_TEMP: SCH_PUT_DHW_TEMP,
    SVC_SET_DHW_SCHED: SCH_SET_DHW_SCHED,
}

#
# BinarySensor/Sensor platform services for HVAC
SZ_CO2_LEVEL = "co2_level"
SZ_INDOOR_HUMIDITY = "indoor_humidity"
SVC_PUT_CO2_LEVEL = f"put_{SZ_CO2_LEVEL}"
SVC_PUT_INDOOR_HUMIDITY = f"put_{SZ_INDOOR_HUMIDITY}"

SCH_PUT_CO2_LEVEL = _SCH_ENTITY_ID.extend(
    {
        vol.Required(SZ_CO2_LEVEL): vol.All(
            cv.positive_int,
            vol.Range(min=0, max=16384),
        ),
    }
)

SCH_PUT_INDOOR_HUMIDITY = _SCH_ENTITY_ID.extend(
    {
        vol.Required(SZ_INDOOR_HUMIDITY): vol.All(
            cv.positive_float,
            vol.Range(min=0, max=100),
        ),
    }
)

SVCS_BINARY_SENSOR = {}

SVCS_SENSOR = {
    SVC_PUT_CO2_LEVEL: SCH_PUT_CO2_LEVEL,
    SVC_PUT_INDOOR_HUMIDITY: SCH_PUT_INDOOR_HUMIDITY,
}

#
# Remote platform services for HVAC
SZ_COMMAND = "command"
SZ_TIMEOUT = "timeout"
SZ_NUM_REPEATS = "num_repeats"
SZ_DELAY_SECS = "delay_secs"
SVC_DELETE_COMMAND = "delete_command"
SVC_LEARN_COMMAND = "learn_command"
SVC_SEND_COMMAND = "send_command"

SCH_VERB_COMMAND_BASE = _SCH_ENTITY_ID.extend({vol.Required(SZ_COMMAND): cv.string})
SCH_DELETE_COMMAND = SCH_VERB_COMMAND_BASE
SCH_LEARN_COMMAND = SCH_VERB_COMMAND_BASE.extend(
    {
        vol.Required(SZ_TIMEOUT, default=60): vol.All(
            cv.positive_int, vol.Range(min=30, max=300)
        )
    }
)
SCH_SEND_COMMAND = SCH_VERB_COMMAND_BASE.extend(
    {
        vol.Required(SZ_NUM_REPEATS, default=3): cv.positive_int,
        vol.Required(SZ_DELAY_SECS, default=0.2): cv.positive_float,
    }
)

SVCS_REMOTE = {
    SVC_DELETE_COMMAND: SCH_DELETE_COMMAND,
    SVC_LEARN_COMMAND: SCH_LEARN_COMMAND,
    SVC_SEND_COMMAND: SCH_SEND_COMMAND,
}

=======
>>>>>>> 4c94caec
#
# Configuration schema for Integration/domain
SCAN_INTERVAL_DEFAULT = timedelta(seconds=60)
SCAN_INTERVAL_MINIMUM = timedelta(seconds=3)


SCH_ADVANCED_FEATURES = vol.Schema(
    {
        vol.Optional(CONF_SEND_PACKET, default=False): cv.boolean,
        vol.Optional(CONF_MESSAGE_EVENTS, default=None): vol.Any(None, cv.is_regex),
        vol.Optional(CONF_DEV_MODE): cv.boolean,
        vol.Optional(CONF_UNKNOWN_CODES): cv.boolean,
    }
)

SCH_GLOBAL_TRAITS_DICT, SCH_TRAITS = sch_global_traits_dict_factory(
<<<<<<< HEAD
    hvac_traits={vol.Optional(CONF_COMMANDS): dict}
=======
    hvac_traits={vol.Optional(CONF_COMMANDS): {str: cv.matches_regex(COMMAND_REGEX)}}
>>>>>>> 4c94caec
)

SCH_GATEWAY_CONFIG = SCH_GATEWAY_CONFIG.extend(
    SCH_ENGINE_DICT,
    extra=vol.PREVENT_EXTRA,
)

SCH_DOMAIN_CONFIG = (
    vol.Schema(
        {
            vol.Optional(CONF_RAMSES_RF, default={}): SCH_GATEWAY_CONFIG,
            vol.Optional(CONF_SCAN_INTERVAL, default=SCAN_INTERVAL_DEFAULT): vol.All(
                cv.time_period, vol.Range(min=SCAN_INTERVAL_MINIMUM)
            ),
            vol.Optional(CONF_ADVANCED_FEATURES, default={}): SCH_ADVANCED_FEATURES,
        },
        extra=vol.PREVENT_EXTRA,  # will be system, orphan schemas for ramses_rf
    )
    .extend(SCH_GLOBAL_SCHEMAS_DICT)
    .extend(SCH_GLOBAL_TRAITS_DICT)
    .extend(sch_packet_log_dict_factory(default_backups=7))
    .extend(SCH_RESTORE_CACHE_DICT)
    .extend(sch_serial_port_dict_factory())
)

SCH_MINIMUM_TCS = vol.Schema(
    {
        vol.Optional(SZ_SYSTEM): vol.Schema(
            {vol.Required(SZ_APPLIANCE_CONTROL): vol.Match(r"^10:[0-9]{6}$")}
        ),
        vol.Optional(SZ_ZONES, default={}): vol.Schema(
            {
                vol.Required(str): vol.Schema(
                    {vol.Required(SZ_SENSOR): vol.Match(r"^01:[0-9]{6}$")}
                )
            }
        ),
    },
    extra=vol.PREVENT_EXTRA,
)


@callback
def normalise_config(config: _SchemaT) -> tuple[str, _SchemaT, _SchemaT]:
    """Return a port/client_config/broker_config for the library."""

    config = deepcopy(config)

    config[SZ_CONFIG] = config.pop(CONF_RAMSES_RF)

    port_name, port_config = extract_serial_port(config.pop(SZ_SERIAL_PORT))

    remote_commands = {
        k: v.pop(CONF_COMMANDS)
        for k, v in config[SZ_KNOWN_LIST].items()
        if v.get(CONF_COMMANDS)
    }

    broker_keys = (CONF_SCAN_INTERVAL, CONF_ADVANCED_FEATURES, SZ_RESTORE_CACHE)
    return (
        port_name,
        {k: v for k, v in config.items() if k not in broker_keys}
        | {SZ_PORT_CONFIG: port_config},
        {k: v for k, v in config.items() if k in broker_keys}
        | {"remotes": remote_commands},
    )


@callback
def merge_schemas(config_schema: _SchemaT, cached_schema: _SchemaT) -> _SchemaT | None:
    """Return the config schema deep merged into the cached schema."""

    if is_subset(shrink(config_schema), shrink(cached_schema)):
        _LOGGER.info("Using the cached schema")
        return cached_schema

<<<<<<< HEAD
    merged_schema = deep_merge(config_schema, cached_schema)  # 1st takes precedence
=======
    merged_schema: _SchemaT = deep_merge(config_schema, cached_schema)  # 1st precedent
>>>>>>> 4c94caec

    if is_subset(shrink(config_schema), shrink(merged_schema)):
        _LOGGER.info("Using a merged schema")
        return merged_schema

    _LOGGER.info("Cached schema is a subset of config schema")
    return None


@callback
def schema_is_minimal(schema: _SchemaT) -> bool:
    """Return True if the schema is minimal (i.e. no optional keys)."""

    key: str
    sch: _SchemaT

    for key, sch in schema.items():
        if key in (SZ_BLOCK_LIST, SZ_KNOWN_LIST, SZ_ORPHANS_HEAT, SZ_ORPHANS_HVAC):
            continue

        try:
            _ = SCH_MINIMUM_TCS(shrink(sch))
        except vol.Invalid:
            return False

        if SZ_ZONES in sch and list(sch[SZ_ZONES].values())[0][SZ_SENSOR] != key:
            return False

    return True


# services for ramses_cc integration

_SCH_DEVICE_ID = cv.matches_regex(r"^[0-9]{2}:[0-9]{6}$")
_SCH_CMD_CODE = cv.matches_regex(r"^[0-9A-F]{4}$")
_SCH_DOM_IDX = cv.matches_regex(r"^[0-9A-F]{2}$")
_SCH_COMMAND = cv.matches_regex(COMMAND_REGEX)

_SCH_BINDING = vol.Schema({vol.Required(_SCH_CMD_CODE): vol.Any(None, _SCH_DOM_IDX)})

SCH_BIND_DEVICE = vol.Schema(
    {
        vol.Required("device_id"): _SCH_DEVICE_ID,
        vol.Required("offer"): vol.All(_SCH_BINDING, vol.Length(min=1)),
        vol.Optional("confirm", default={}): vol.Any(
            {}, vol.All(_SCH_BINDING, vol.Length(min=1))
        ),
        vol.Optional("device_info", default=None): vol.Any(None, _SCH_COMMAND),
    },
    extra=vol.PREVENT_EXTRA,
)

SCH_SEND_PACKET = vol.Schema(
    {
        vol.Required(ATTR_DEVICE_ID): cv.matches_regex(r"^[0-9]{2}:[0-9]{6}$"),
        vol.Required("verb"): vol.In((" I", "I", "RQ", "RP", " W", "W")),
        vol.Required("code"): cv.matches_regex(r"^[0-9A-F]{4}$"),
        vol.Required("payload"): cv.matches_regex(r"^([0-9A-F][0-9A-F]){1,48}$"),
    }
)

SVC_BIND_DEVICE: Final[str] = "bind_device"
SVC_FORCE_UPDATE: Final[str] = "force_update"
SVC_SEND_PACKET: Final[str] = "send_packet"


# services for sensor platform

MIN_CO2_LEVEL: Final[int] = 300
MAX_CO2_LEVEL: Final[int] = 9999

SVC_PUT_CO2_LEVEL: Final[str] = "put_co2_level"
SCH_PUT_CO2_LEVEL = cv.make_entity_service_schema(
    {
        vol.Required(ATTR_CO2_LEVEL): vol.All(
            cv.positive_int,
            vol.Range(min=MIN_CO2_LEVEL, max=MAX_CO2_LEVEL),
        ),
    },
    extra=vol.PREVENT_EXTRA,
)

MIN_DHW_TEMP: Final[float] = 0
MAX_DHW_TEMP: Final[float] = 99

SVC_PUT_DHW_TEMP: Final[str] = "put_dhw_temp"
SCH_PUT_DHW_TEMP = cv.make_entity_service_schema(
    {
        vol.Required(ATTR_TEMPERATURE): vol.All(
            vol.Coerce(float),
            vol.Range(min=MIN_DHW_TEMP, max=MAX_DHW_TEMP),
        ),
    },
    extra=vol.PREVENT_EXTRA,
)

MIN_INDOOR_HUMIDITY: Final[float] = 0
MAX_INDOOR_HUMIDITY: Final[float] = 100

SVC_PUT_INDOOR_HUMIDITY: Final[str] = "put_indoor_humidity"
SCH_PUT_INDOOR_HUMIDITY = cv.make_entity_service_schema(
    {
        vol.Required(ATTR_INDOOR_HUMIDITY): vol.All(
            cv.positive_float,
            vol.Range(min=MIN_INDOOR_HUMIDITY, max=MAX_INDOOR_HUMIDITY),
        ),
    },
    extra=vol.PREVENT_EXTRA,
)

MIN_ROOM_TEMP: Final[float] = -20
MAX_ROOM_TEMP: Final[float] = 60

SVC_PUT_ROOM_TEMP: Final[str] = "put_room_temp"
SCH_PUT_ROOM_TEMP = cv.make_entity_service_schema(
    {
        vol.Required(ATTR_TEMPERATURE): vol.All(
            vol.Coerce(float),
            vol.Range(min=MIN_ROOM_TEMP, max=MAX_ROOM_TEMP),
        ),
    },
    extra=vol.PREVENT_EXTRA,
)

SVCS_RAMSES_SENSOR = {
    SVC_PUT_CO2_LEVEL: SCH_PUT_CO2_LEVEL,
    SVC_PUT_DHW_TEMP: SCH_PUT_DHW_TEMP,
    SVC_PUT_INDOOR_HUMIDITY: SCH_PUT_INDOOR_HUMIDITY,
    SVC_PUT_ROOM_TEMP: SCH_PUT_ROOM_TEMP,
}

# services for climate platform

SVC_SET_SYSTEM_MODE: Final[str] = "set_system_mode"
SCH_SET_SYSTEM_MODE = vol.Schema(
    vol.Any(
        cv.make_entity_service_schema(
            {
                vol.Required(ATTR_MODE): vol.In(
                    [
                        SystemMode.AUTO,
                        SystemMode.HEAT_OFF,
                        SystemMode.RESET,
                    ]
                )
            }
        ),
        cv.make_entity_service_schema(
            {
                vol.Required(ATTR_MODE): vol.In([SystemMode.ECO_BOOST]),
                vol.Optional(ATTR_DURATION, default=timedelta(hours=1)): vol.All(
                    cv.time_period,
                    vol.Range(min=timedelta(hours=1), max=timedelta(hours=24)),
                ),
            }
        ),
        cv.make_entity_service_schema(
            {
                vol.Required(ATTR_MODE): vol.In(
                    [
                        SystemMode.AWAY,
                        SystemMode.CUSTOM,
                        SystemMode.DAY_OFF,
                        SystemMode.DAY_OFF_ECO,
                    ]
                ),
                vol.Optional(ATTR_PERIOD, default=timedelta(days=0)): vol.All(
                    cv.time_period,
                    vol.Range(min=timedelta(days=0), max=timedelta(days=99)),
                ),  # 0 means until the end of the day
            }
        ),
    )
)

DEFAULT_MIN_TEMP: Final[float] = 5
MIN_MIN_TEMP: Final[float] = 5
MAX_MIN_TEMP: Final[float] = 21

DEFAULT_MAX_TEMP: Final[float] = 35
MIN_MAX_TEMP: Final[float] = 21
MAX_MAX_TEMP: Final[float] = 35

SVC_SET_ZONE_CONFIG: Final[str] = "set_zone_config"
SCH_SET_ZONE_CONFIG = cv.make_entity_service_schema(
    {
        vol.Optional(ATTR_MAX_TEMP, default=DEFAULT_MAX_TEMP): vol.All(
            cv.positive_float, vol.Range(min=MIN_MAX_TEMP, max=MAX_MAX_TEMP)
        ),
        vol.Optional(ATTR_MIN_TEMP, default=DEFAULT_MIN_TEMP): vol.All(
            cv.positive_float, vol.Range(min=MIN_MIN_TEMP, max=MAX_MIN_TEMP)
        ),
        vol.Optional(ATTR_LOCAL_OVERRIDE, default=True): cv.boolean,
        vol.Optional(ATTR_OPENWINDOW, default=True): cv.boolean,
        vol.Optional(ATTR_MULTIROOM, default=True): cv.boolean,
    }
)

SVC_SET_ZONE_MODE: Final[str] = "set_zone_mode"
SCH_SET_ZONE_MODE = vol.Schema(
    vol.Any(
        cv.make_entity_service_schema(
            {
                vol.Required(ATTR_MODE): vol.In([ZoneMode.SCHEDULE]),
            }
        ),
        cv.make_entity_service_schema(
            {
                vol.Required(ATTR_MODE): vol.In(
                    [ZoneMode.PERMANENT, ZoneMode.ADVANCED]
                ),
                vol.Optional(ATTR_SETPOINT, default=21): vol.All(
                    cv.positive_float, vol.Range(min=5, max=30)
                ),
            }
        ),
        cv.make_entity_service_schema(
            {
                vol.Required(ATTR_MODE): vol.In([ZoneMode.TEMPORARY]),
                vol.Optional(ATTR_SETPOINT, default=21): vol.All(
                    cv.positive_float, vol.Range(min=5, max=30)
                ),
                vol.Exclusive(ATTR_UNTIL, ATTR_UNTIL): cv.datetime,
                vol.Exclusive(ATTR_DURATION, ATTR_UNTIL): vol.All(
                    cv.time_period,
                    vol.Range(min=timedelta(minutes=5), max=timedelta(days=1)),
                ),
            }
        ),
    )
)

SVC_SET_ZONE_SCHEDULE: Final[str] = "set_zone_schedule"
SCH_SET_ZONE_SCHEDULE = cv.make_entity_service_schema(
    {
        vol.Required(ATTR_SCHEDULE): cv.string,
    }
)

SVC_FAKE_ZONE_TEMP: Final[str] = "fake_zone_temp"
SVC_GET_ZONE_SCHEDULE: Final[str] = "get_zone_schedule"
SVC_RESET_SYSTEM_MODE: Final[str] = "reset_system_mode"
SVC_RESET_ZONE_CONFIG: Final[str] = "reset_zone_config"
SVC_RESET_ZONE_MODE: Final[str] = "reset_zone_mode"

SVCS_RAMSES_CLIMATE = {
    SVC_FAKE_ZONE_TEMP: SCH_PUT_ROOM_TEMP,  # a convenience for SVC_PUT_ROOM_TEMP
    SVC_SET_SYSTEM_MODE: SCH_SET_SYSTEM_MODE,
    SVC_SET_ZONE_CONFIG: SCH_SET_ZONE_CONFIG,
    SVC_SET_ZONE_MODE: SCH_SET_ZONE_MODE,
    SVC_RESET_SYSTEM_MODE: {},
    SVC_RESET_ZONE_CONFIG: {},
    SVC_RESET_ZONE_MODE: {},
    SVC_GET_ZONE_SCHEDULE: {},
    SVC_SET_ZONE_SCHEDULE: SCH_SET_ZONE_SCHEDULE,
}

# services for water_heater platform

SVC_SET_DHW_MODE: Final[str] = "set_dhw_mode"
SCH_SET_DHW_MODE = cv.make_entity_service_schema(
    {
        vol.Optional(ATTR_MODE): vol.In(
            [ZoneMode.SCHEDULE, ZoneMode.PERMANENT, ZoneMode.TEMPORARY]
        ),
        vol.Optional(ATTR_ACTIVE): cv.boolean,
        vol.Exclusive(ATTR_UNTIL, ATTR_UNTIL): cv.datetime,
        vol.Exclusive(ATTR_DURATION, ATTR_UNTIL): vol.All(
            cv.time_period,
            vol.Range(min=timedelta(minutes=5), max=timedelta(days=1)),
        ),
    }
)

DEFAULT_DHW_SETPOINT: Final[float] = 50
MIN_DHW_SETPOINT: Final[float] = 30
MAX_DHW_SETPOINT: Final[float] = 85

DEFAULT_OVERRUN: Final[int] = 5
MIN_OVERRUN: Final[int] = 1  # TODO: check minimum value, and if int
MAX_OVERRUN: Final[int] = 10

DEFAULT_DIFFERENTIAL: Final[float] = 60
MIN_DIFFERENTIAL: Final[float] = 1  # TODO: check minimum value
MAX_DIFFERENTIAL: Final[float] = 10

SVC_SET_DHW_PARAMS: Final[str] = "set_dhw_params"
SCH_SET_DHW_PARAMS = cv.make_entity_service_schema(
    {
        vol.Optional(ATTR_SETPOINT, default=DEFAULT_DHW_SETPOINT): vol.All(
            cv.positive_float, vol.Range(min=MIN_DHW_SETPOINT, max=MAX_DHW_SETPOINT)
        ),
        vol.Optional(ATTR_OVERRUN, default=DEFAULT_OVERRUN): vol.All(
            cv.positive_int, vol.Range(min=MIN_OVERRUN, max=MAX_OVERRUN)
        ),
        vol.Optional(ATTR_DIFFERENTIAL, default=DEFAULT_DIFFERENTIAL): vol.All(
            cv.positive_float, vol.Range(min=MIN_DIFFERENTIAL, max=MAX_DIFFERENTIAL)
        ),
    }
)

SVC_SET_DHW_SCHEDULE: Final[str] = "set_dhw_schedule"
SCH_SET_DHW_SCHEDULE = cv.make_entity_service_schema(
    {
        vol.Required(ATTR_SCHEDULE): cv.string,
    }
)

SVC_FAKE_DHW_TEMP: Final[str] = "fake_dhw_temp"
SVC_GET_DHW_SCHEDULE: Final[str] = "get_dhw_schedule"
SVC_RESET_DHW_MODE: Final[str] = "reset_dhw_mode"
SVC_RESET_DHW_PARAMS: Final[str] = "reset_dhw_params"
SVC_SET_DHW_BOOST: Final[str] = "set_dhw_boost"

SVCS_RAMSES_WATER_HEATER = {
    SVC_FAKE_DHW_TEMP: SCH_PUT_DHW_TEMP,  # a convenience for SVC_PUT_DHW_TEMP
    SVC_RESET_DHW_MODE: {},
    SVC_RESET_DHW_PARAMS: {},
    SVC_SET_DHW_BOOST: {},
    SVC_SET_DHW_MODE: SCH_SET_DHW_MODE,
    SVC_SET_DHW_PARAMS: SCH_SET_DHW_PARAMS,
    SVC_GET_DHW_SCHEDULE: {},
    SVC_SET_DHW_SCHEDULE: SCH_SET_DHW_SCHEDULE,
}

# services for remote platform

DEFAULT_TIMEOUT: Final[int] = 60
MIN_TIMEOUT: Final[int] = 30
MAX_TIMEOUT: Final[int] = 300

SVC_LEARN_COMMAND: Final[str] = "learn_command"
SCH_LEARN_COMMAND = cv.make_entity_service_schema(
    {
        vol.Required(ATTR_COMMAND): cv.string,
        vol.Required(ATTR_TIMEOUT, default=DEFAULT_TIMEOUT): vol.All(
            cv.positive_int, vol.Range(min=MIN_TIMEOUT, max=MAX_TIMEOUT)
        ),
    }
)

DEFAULT_NUM_REPEATS: Final[int] = 3
MIN_NUM_REPEATS: Final[int] = 1
MAX_NUM_REPEATS: Final[int] = 5

DEFAULT_DELAY_SECS: Final[float] = 0.05
MIN_DELAY_SECS: Final[float] = 0.02
MAX_DELAY_SECS: Final[float] = 1.0

SVC_SEND_COMMAND: Final[str] = "send_command"
SCH_SEND_COMMAND = cv.make_entity_service_schema(
    {
        vol.Required(ATTR_COMMAND): cv.string,
        vol.Required(ATTR_NUM_REPEATS, default=3): vol.All(
            cv.positive_int,
            vol.Range(min=MIN_NUM_REPEATS, max=MAX_NUM_REPEATS),
        ),
        vol.Required(ATTR_DELAY_SECS, default=DEFAULT_DELAY_SECS): vol.All(
            cv.positive_float,
            vol.Range(min=MIN_DELAY_SECS, max=MAX_DELAY_SECS),
        ),
    },
)

SVC_DELETE_COMMAND: Final[str] = "delete_command"
SCH_DELETE_COMMAND = cv.make_entity_service_schema(
    {
        vol.Required(ATTR_COMMAND): cv.string,
    },
)

SVCS_RAMSES_REMOTE = {
    SVC_DELETE_COMMAND: SCH_DELETE_COMMAND,
    SVC_LEARN_COMMAND: SCH_LEARN_COMMAND,
    SVC_SEND_COMMAND: SCH_SEND_COMMAND,
}<|MERGE_RESOLUTION|>--- conflicted
+++ resolved
@@ -76,309 +76,6 @@
 
 _LOGGER = logging.getLogger(__name__)
 
-<<<<<<< HEAD
-CONF_MODE = "mode"
-CONF_SYSTEM_MODE = "system_mode"
-CONF_DURATION_DAYS = "period"
-CONF_DURATION_HOURS = "hours"
-
-CONF_COMMANDS = "commands"
-CONF_DURATION = "duration"
-CONF_LOCAL_OVERRIDE = "local_override"
-CONF_MAX_TEMP = "max_temp"
-CONF_MIN_TEMP = "min_temp"
-CONF_MULTIROOM = "multiroom_mode"
-CONF_OPENWINDOW = "openwindow_function"
-CONF_SCHEDULE = "schedule"
-CONF_SETPOINT = "setpoint"
-CONF_TEMPERATURE = "temperature"
-CONF_UNTIL = "until"
-
-CONF_ACTIVE = "active"
-CONF_DIFFERENTIAL = "differential"
-CONF_OVERRUN = "overrun"
-
-#
-# Generic services for Integration/domain
-SVC_FAKE_DEVICE = "fake_device"
-SVC_FORCE_UPDATE = "force_update"
-SVC_SEND_PACKET = "send_packet"
-
-SCH_FAKE_DEVICE = vol.Schema(
-    {
-        vol.Required(SZ_DEVICE_ID): cv.matches_regex(r"^[0-9]{2}:[0-9]{6}$"),
-        vol.Optional("create_device", default=False): vol.Any(None, cv.boolean),
-        vol.Optional("start_binding", default=False): vol.Any(None, cv.boolean),
-    }
-)
-SCH_SEND_PACKET = vol.Schema(
-    {
-        vol.Required(SZ_DEVICE_ID): cv.matches_regex(r"^[0-9]{2}:[0-9]{6}$"),
-        vol.Required("verb"): vol.In((" I", "I", "RQ", "RP", " W", "W")),
-        vol.Required("code"): cv.matches_regex(r"^[0-9A-F]{4}$"),
-        vol.Required("payload"): cv.matches_regex(r"^[0-9A-F]{1,48}$"),
-    }
-)
-
-SVCS_DOMAIN = {
-    SVC_FAKE_DEVICE: SCH_FAKE_DEVICE,
-    SVC_FORCE_UPDATE: None,
-    SVC_SEND_PACKET: SCH_SEND_PACKET,
-}
-
-_SCH_ENTITY_ID = vol.Schema({vol.Required(CONF_ENTITY_ID): cv.entity_id})
-
-#
-# Climate platform services for CH/DHW CTLs
-SVC_RESET_SYSTEM_MODE = "reset_system_mode"
-SVC_SET_SYSTEM_MODE = "set_system_mode"
-
-SCH_SYSTEM_MODE = _SCH_ENTITY_ID.extend(
-    {
-        vol.Required(CONF_MODE): vol.In(SYSTEM_MODE_LOOKUP),
-    }
-)
-SCH_SYSTEM_MODE_HOURS = _SCH_ENTITY_ID.extend(
-    {
-        vol.Required(CONF_MODE): vol.In([SystemMode.ECO_BOOST]),
-        vol.Optional(CONF_DURATION, default=timedelta(hours=1)): vol.All(
-            cv.time_period, vol.Range(min=timedelta(hours=1), max=timedelta(hours=24))
-        ),
-    }
-)
-SCH_SYSTEM_MODE_DAYS = _SCH_ENTITY_ID.extend(
-    {
-        vol.Required(CONF_MODE): vol.In(
-            [
-                SystemMode.AWAY,
-                SystemMode.CUSTOM,
-                SystemMode.DAY_OFF,
-                SystemMode.DAY_OFF_ECO,
-            ]
-        ),
-        vol.Optional(CONF_DURATION_DAYS, default=timedelta(days=0)): vol.All(
-            cv.time_period, vol.Range(min=timedelta(days=0), max=timedelta(days=99))
-        ),  # 0 means until the end of the day
-    }
-)
-SCH_SYSTEM_MODE = vol.Any(SCH_SYSTEM_MODE, SCH_SYSTEM_MODE_HOURS, SCH_SYSTEM_MODE_DAYS)
-
-SVCS_CLIMATE_EVO_TCS = {
-    SVC_RESET_SYSTEM_MODE: _SCH_ENTITY_ID,
-    SVC_SET_SYSTEM_MODE: SCH_SYSTEM_MODE,
-}
-
-#
-# Climate platform services for CH/DHW Zones
-SVC_GET_ZONE_SCHED = "get_zone_schedule"
-SVC_PUT_ZONE_TEMP = "put_zone_temp"
-SVC_RESET_ZONE_CONFIG = "reset_zone_config"
-SVC_RESET_ZONE_MODE = "reset_zone_mode"
-SVC_SET_ZONE_CONFIG = "set_zone_config"
-SVC_SET_ZONE_MODE = "set_zone_mode"
-SVC_SET_ZONE_SCHED = "set_zone_schedule"
-
-SCH_SET_ZONE_CONFIG = _SCH_ENTITY_ID.extend(
-    {
-        vol.Optional(CONF_MAX_TEMP, default=35): vol.All(
-            cv.positive_float,
-            vol.Range(min=21, max=35),
-        ),
-        vol.Optional(CONF_MIN_TEMP, default=5): vol.All(
-            cv.positive_float,
-            vol.Range(min=5, max=21),
-        ),
-        vol.Optional(CONF_LOCAL_OVERRIDE, default=True): cv.boolean,
-        vol.Optional(CONF_OPENWINDOW, default=True): cv.boolean,
-        vol.Optional(CONF_MULTIROOM, default=True): cv.boolean,
-    }
-)
-
-SCH_SET_ZONE_MODE = _SCH_ENTITY_ID.extend(
-    {
-        vol.Optional(CONF_MODE): vol.In([ZoneMode.SCHEDULE]),
-    }
-)
-SCH_SET_ZONE_MODE_SETPOINT = _SCH_ENTITY_ID.extend(
-    {
-        vol.Optional(CONF_MODE): vol.In([ZoneMode.PERMANENT, ZoneMode.ADVANCED]),
-        vol.Optional(CONF_SETPOINT, default=21): vol.All(
-            cv.positive_float,
-            vol.Range(min=5, max=30),
-        ),
-    }
-)
-SCH_SET_ZONE_MODE_UNTIL = _SCH_ENTITY_ID.extend(
-    {
-        vol.Optional(CONF_MODE): vol.In([ZoneMode.TEMPORARY]),
-        vol.Optional(CONF_SETPOINT, default=21): vol.All(
-            cv.positive_float,
-            vol.Range(min=5, max=30),
-        ),
-        vol.Exclusive(CONF_UNTIL, CONF_UNTIL): cv.datetime,
-        vol.Exclusive(CONF_DURATION, CONF_UNTIL): vol.All(
-            cv.time_period,
-            vol.Range(min=timedelta(minutes=5), max=timedelta(days=1)),
-        ),
-    }
-)
-SCH_SET_ZONE_MODE = vol.Any(
-    SCH_SET_ZONE_MODE,
-    SCH_SET_ZONE_MODE_SETPOINT,
-    SCH_SET_ZONE_MODE_UNTIL,
-)
-
-SCH_PUT_ZONE_TEMP = _SCH_ENTITY_ID.extend(
-    {
-        vol.Required(CONF_TEMPERATURE): vol.All(
-            vol.Coerce(float), vol.Range(min=-20, max=99)
-        ),
-    }
-)
-
-SCH_SET_ZONE_SCHED = _SCH_ENTITY_ID.extend({vol.Required(CONF_SCHEDULE): cv.string})
-
-
-SVCS_CLIMATE_EVO_ZONE = {
-    SVC_GET_ZONE_SCHED: _SCH_ENTITY_ID,
-    SVC_PUT_ZONE_TEMP: SCH_PUT_ZONE_TEMP,
-    SVC_RESET_ZONE_CONFIG: _SCH_ENTITY_ID,
-    SVC_RESET_ZONE_MODE: _SCH_ENTITY_ID,
-    SVC_SET_ZONE_CONFIG: SCH_SET_ZONE_CONFIG,
-    SVC_SET_ZONE_MODE: SCH_SET_ZONE_MODE,
-    SVC_SET_ZONE_SCHED: SCH_SET_ZONE_SCHED,
-}
-
-#
-# WaterHeater platform services for CH/DHW
-SVC_GET_DHW_SCHED = "get_dhw_schedule"
-SVC_PUT_DHW_TEMP = "put_dhw_temp"
-SVC_RESET_DHW_MODE = "reset_dhw_mode"
-SVC_RESET_DHW_PARAMS = "reset_dhw_params"
-SVC_SET_DHW_BOOST = "set_dhw_boost"
-SVC_SET_DHW_MODE = "set_dhw_mode"
-SVC_SET_DHW_PARAMS = "set_dhw_params"
-SVC_SET_DHW_SCHED = "set_dhw_schedule"
-
-SCH_SET_DHW_MODE = _SCH_ENTITY_ID.extend(
-    {
-        vol.Optional(CONF_MODE): vol.In(
-            [ZoneMode.SCHEDULE, ZoneMode.PERMANENT, ZoneMode.TEMPORARY]
-        ),
-        vol.Optional(CONF_ACTIVE): cv.boolean,
-        vol.Exclusive(CONF_UNTIL, CONF_UNTIL): cv.datetime,
-        vol.Exclusive(CONF_DURATION, CONF_UNTIL): vol.All(
-            cv.time_period,
-            vol.Range(min=timedelta(minutes=5), max=timedelta(days=1)),
-        ),
-    }
-)
-
-SCH_SET_DHW_CONFIG = _SCH_ENTITY_ID.extend(
-    {
-        vol.Optional(CONF_SETPOINT, default=50): vol.All(
-            cv.positive_float,
-            vol.Range(min=30, max=85),
-        ),
-        vol.Optional(CONF_OVERRUN, default=5): vol.All(
-            cv.positive_int,
-            vol.Range(max=10),
-        ),
-        vol.Optional(CONF_DIFFERENTIAL, default=1): vol.All(
-            cv.positive_float,
-            vol.Range(max=10),
-        ),
-    }
-)
-
-SCH_PUT_DHW_TEMP = _SCH_ENTITY_ID.extend(
-    {
-        vol.Required(CONF_TEMPERATURE): vol.All(
-            vol.Coerce(float), vol.Range(min=-20, max=99)
-        ),
-    }
-)
-
-SCH_SET_DHW_SCHED = _SCH_ENTITY_ID.extend({vol.Required(CONF_SCHEDULE): cv.string})
-
-
-SVCS_WATER_HEATER_EVO_DHW = {
-    SVC_GET_DHW_SCHED: _SCH_ENTITY_ID,
-    SVC_RESET_DHW_MODE: _SCH_ENTITY_ID,
-    SVC_RESET_DHW_PARAMS: _SCH_ENTITY_ID,
-    SVC_SET_DHW_BOOST: _SCH_ENTITY_ID,
-    SVC_SET_DHW_MODE: SCH_SET_DHW_MODE,
-    SVC_SET_DHW_PARAMS: SCH_SET_DHW_CONFIG,
-    SVC_PUT_DHW_TEMP: SCH_PUT_DHW_TEMP,
-    SVC_SET_DHW_SCHED: SCH_SET_DHW_SCHED,
-}
-
-#
-# BinarySensor/Sensor platform services for HVAC
-SZ_CO2_LEVEL = "co2_level"
-SZ_INDOOR_HUMIDITY = "indoor_humidity"
-SVC_PUT_CO2_LEVEL = f"put_{SZ_CO2_LEVEL}"
-SVC_PUT_INDOOR_HUMIDITY = f"put_{SZ_INDOOR_HUMIDITY}"
-
-SCH_PUT_CO2_LEVEL = _SCH_ENTITY_ID.extend(
-    {
-        vol.Required(SZ_CO2_LEVEL): vol.All(
-            cv.positive_int,
-            vol.Range(min=0, max=16384),
-        ),
-    }
-)
-
-SCH_PUT_INDOOR_HUMIDITY = _SCH_ENTITY_ID.extend(
-    {
-        vol.Required(SZ_INDOOR_HUMIDITY): vol.All(
-            cv.positive_float,
-            vol.Range(min=0, max=100),
-        ),
-    }
-)
-
-SVCS_BINARY_SENSOR = {}
-
-SVCS_SENSOR = {
-    SVC_PUT_CO2_LEVEL: SCH_PUT_CO2_LEVEL,
-    SVC_PUT_INDOOR_HUMIDITY: SCH_PUT_INDOOR_HUMIDITY,
-}
-
-#
-# Remote platform services for HVAC
-SZ_COMMAND = "command"
-SZ_TIMEOUT = "timeout"
-SZ_NUM_REPEATS = "num_repeats"
-SZ_DELAY_SECS = "delay_secs"
-SVC_DELETE_COMMAND = "delete_command"
-SVC_LEARN_COMMAND = "learn_command"
-SVC_SEND_COMMAND = "send_command"
-
-SCH_VERB_COMMAND_BASE = _SCH_ENTITY_ID.extend({vol.Required(SZ_COMMAND): cv.string})
-SCH_DELETE_COMMAND = SCH_VERB_COMMAND_BASE
-SCH_LEARN_COMMAND = SCH_VERB_COMMAND_BASE.extend(
-    {
-        vol.Required(SZ_TIMEOUT, default=60): vol.All(
-            cv.positive_int, vol.Range(min=30, max=300)
-        )
-    }
-)
-SCH_SEND_COMMAND = SCH_VERB_COMMAND_BASE.extend(
-    {
-        vol.Required(SZ_NUM_REPEATS, default=3): cv.positive_int,
-        vol.Required(SZ_DELAY_SECS, default=0.2): cv.positive_float,
-    }
-)
-
-SVCS_REMOTE = {
-    SVC_DELETE_COMMAND: SCH_DELETE_COMMAND,
-    SVC_LEARN_COMMAND: SCH_LEARN_COMMAND,
-    SVC_SEND_COMMAND: SCH_SEND_COMMAND,
-}
-
-=======
->>>>>>> 4c94caec
 #
 # Configuration schema for Integration/domain
 SCAN_INTERVAL_DEFAULT = timedelta(seconds=60)
@@ -395,11 +92,7 @@
 )
 
 SCH_GLOBAL_TRAITS_DICT, SCH_TRAITS = sch_global_traits_dict_factory(
-<<<<<<< HEAD
-    hvac_traits={vol.Optional(CONF_COMMANDS): dict}
-=======
     hvac_traits={vol.Optional(CONF_COMMANDS): {str: cv.matches_regex(COMMAND_REGEX)}}
->>>>>>> 4c94caec
 )
 
 SCH_GATEWAY_CONFIG = SCH_GATEWAY_CONFIG.extend(
@@ -476,11 +169,7 @@
         _LOGGER.info("Using the cached schema")
         return cached_schema
 
-<<<<<<< HEAD
-    merged_schema = deep_merge(config_schema, cached_schema)  # 1st takes precedence
-=======
     merged_schema: _SchemaT = deep_merge(config_schema, cached_schema)  # 1st precedent
->>>>>>> 4c94caec
 
     if is_subset(shrink(config_schema), shrink(merged_schema)):
         _LOGGER.info("Using a merged schema")
