"""Schemas for RAMSES integration."""
from __future__ import annotations

import logging
from typing import Any, TypeAlias

from ramses_rf.helpers import deep_merge, shrink
from ramses_rf.schemas import (
    SZ_APPLIANCE_CONTROL,
    SZ_BLOCK_LIST,
    SZ_KNOWN_LIST,
    SZ_ORPHANS_HEAT,
    SZ_ORPHANS_HVAC,
    SZ_SENSOR,
    SZ_SYSTEM,
    SZ_ZONES,
)
<<<<<<< HEAD
import voluptuous as vol
=======
from ramses_tx.const import COMMAND_REGEX
from ramses_tx.schemas import (
    SCH_ENGINE_DICT,
    SZ_PORT_CONFIG,
    SZ_SERIAL_PORT,
    extract_serial_port,
    sch_global_traits_dict_factory,
    sch_packet_log_dict_factory,
    sch_serial_port_dict_factory,
)
import voluptuous as vol  # type: ignore[import-untyped]
>>>>>>> d4379f57

_SchemaT: TypeAlias = dict[str, Any]

_LOGGER = logging.getLogger(__name__)

SCH_MINIMUM_TCS = vol.Schema(
    {
        vol.Optional(SZ_SYSTEM): vol.Schema(
            {vol.Required(SZ_APPLIANCE_CONTROL): vol.Match(r"^10:[0-9]{6}$")}
        ),
        vol.Optional(SZ_ZONES, default={}): vol.Schema(
            {
                vol.Required(str): vol.Schema(
                    {vol.Required(SZ_SENSOR): vol.Match(r"^01:[0-9]{6}$")}
                )
            }
        ),
    },
    extra=vol.PREVENT_EXTRA,
)


def _is_subset(subset, superset) -> bool:  # TODO: move to ramses_rf?
    """Return True is one dict (or list/set) is a subset of another."""
    if isinstance(subset, dict):
        return all(
            key in superset and _is_subset(val, superset[key])
            for key, val in subset.items()
        )
    if isinstance(subset, list | set):
        return all(
            any(_is_subset(subitem, superitem) for superitem in superset)
            for subitem in subset
        )
    return subset == superset  # not dict, list nor set


def merge_schemas(config_schema: _SchemaT, cached_schema: _SchemaT) -> _SchemaT | None:
    """Return the config schema deep merged into the cached schema."""

    if _is_subset(shrink(config_schema), shrink(cached_schema)):
        _LOGGER.info("Using the cached schema")
        return cached_schema

    merged_schema = deep_merge(config_schema, cached_schema)  # 1st takes precedence

    if _is_subset(shrink(config_schema), shrink(merged_schema)):
        _LOGGER.info("Using a merged schema")
        return merged_schema

    _LOGGER.info("Cached schema is a subset of config schema")
    return None


def schema_is_minimal(schema: dict) -> bool:
    """Return True if the schema is minimal (i.e. no optional keys)."""

    key: str
    sch: dict

    for key, sch in schema.items():
        if key in (SZ_BLOCK_LIST, SZ_KNOWN_LIST, SZ_ORPHANS_HEAT, SZ_ORPHANS_HVAC):
            continue

        try:
            _ = SCH_MINIMUM_TCS(shrink(sch))
        except vol.Invalid:
            return False

        if SZ_ZONES in sch and list(sch[SZ_ZONES].values())[0][SZ_SENSOR] != key:
            return False

    return True<|MERGE_RESOLUTION|>--- conflicted
+++ resolved
@@ -15,21 +15,7 @@
     SZ_SYSTEM,
     SZ_ZONES,
 )
-<<<<<<< HEAD
-import voluptuous as vol
-=======
-from ramses_tx.const import COMMAND_REGEX
-from ramses_tx.schemas import (
-    SCH_ENGINE_DICT,
-    SZ_PORT_CONFIG,
-    SZ_SERIAL_PORT,
-    extract_serial_port,
-    sch_global_traits_dict_factory,
-    sch_packet_log_dict_factory,
-    sch_serial_port_dict_factory,
-)
 import voluptuous as vol  # type: ignore[import-untyped]
->>>>>>> d4379f57
 
 _SchemaT: TypeAlias = dict[str, Any]
 
