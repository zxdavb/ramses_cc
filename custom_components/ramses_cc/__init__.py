--- conflicted
+++ resolved
@@ -135,13 +135,7 @@
     def async_process_msg(msg: Message, *args: Any, **kwargs: Any) -> None:
         """Process a message from the event bus as pass it on."""
 
-<<<<<<< HEAD
         if message_events_regex and message_events_regex.match(f"{msg!r}"):
-=======
-        if (
-            regex := broker.config[CONF_ADVANCED_FEATURES][CONF_MESSAGE_EVENTS]
-        ) and regex.search(f"{msg!r}"):
->>>>>>> a4714409
             event_data = {
                 "dtm": msg.dtm.isoformat(),
                 "src": msg.src.id,
