--- conflicted
+++ resolved
@@ -60,26 +60,14 @@
     @callback
     def add_devices(devices: list[DhwZone]) -> None:
         entities = [
-            RamsesWaterHeater(
-                broker,
-                device,
-                RamsesWaterHeaterEntityDescription(key="dhwzone", name=None),
+            RamsesWaterHeaterEntityDescription.ramses_cc_class(
+                broker, device, RamsesWaterHeaterEntityDescription()
             )
             for device in devices
         ]
         async_add_entities(entities)
 
-<<<<<<< HEAD
     broker.async_register_platform(platform, add_devices)
-=======
-    entites = [
-        RamsesWaterHeaterEntityDescription.ramses_cc_class(
-            broker, device, RamsesWaterHeaterEntityDescription()
-        )
-        for device in discovery_info["devices"]
-    ]
-    async_add_entities(entites)
->>>>>>> a4714409
 
 
 class RamsesWaterHeater(RamsesEntity, WaterHeaterEntity):
