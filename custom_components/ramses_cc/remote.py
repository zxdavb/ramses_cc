--- conflicted
+++ resolved
@@ -26,21 +26,8 @@
 
 from . import RamsesEntity, RamsesEntityDescription
 from .broker import RamsesBroker
-<<<<<<< HEAD
-from .const import (
-    ATTR_COMMAND,
-    ATTR_DELAY_SECS,
-    ATTR_NUM_REPEATS,
-    ATTR_TIMEOUT,
-    DOMAIN,
-    SVC_DELETE_COMMAND,
-    SVC_LEARN_COMMAND,
-    SVC_SEND_COMMAND,
-)
-=======
-from .const import BROKER, DOMAIN
+from .const import DOMAIN
 from .schemas import SVCS_REMOTE_ASYNC
->>>>>>> 0db48dae
 
 
 @dataclass(kw_only=True)
@@ -58,17 +45,9 @@
     broker: RamsesBroker = hass.data[DOMAIN][entry.entry_id]
     platform: EntityPlatform = async_get_current_platform()
 
-    platform.async_register_entity_service(
-        SVC_LEARN_COMMAND, SVC_LEARN_COMMAND_SCHEMA, "async_learn_command"
-    )
-    platform.async_register_entity_service(
-        SVC_SEND_COMMAND, SVC_SEND_COMMAND_SCHEMA, "async_send_command"
-    )
-    platform.async_register_entity_service(
-        SVC_DELETE_COMMAND, SVC_DELETE_COMMAND_SCHEMA, "async_delete_command"
-    )
-
-<<<<<<< HEAD
+    for k, v in SVCS_REMOTE_ASYNC.items():
+        platform.async_register_entity_service(k, v, f"async_{k}")
+
     @callback
     def add_devices(devices: list[HvacRemote]) -> None:
         entities = [
@@ -76,10 +55,6 @@
             for device in devices
         ]
         async_add_entities(entities)
-=======
-        for k, v in SVCS_REMOTE_ASYNC.items():
-            platform.async_register_entity_service(k, v, f"async_{k}")
->>>>>>> 0db48dae
 
     broker.async_register_platform(platform, add_devices)
 
