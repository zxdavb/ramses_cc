--- conflicted
+++ resolved
@@ -19,18 +19,12 @@
 )
 from homeassistant.config_entries import ConfigEntry
 from homeassistant.core import Event, HomeAssistant, callback
-<<<<<<< HEAD
-from homeassistant.helpers import config_validation as cv, entity_platform
-from homeassistant.helpers.entity_platform import AddEntitiesCallback
-=======
 from homeassistant.helpers import config_validation as cv
 from homeassistant.helpers.entity_platform import (
     AddEntitiesCallback,
     EntityPlatform,
     async_get_current_platform,
 )
-from homeassistant.helpers.typing import DiscoveryInfoType
->>>>>>> 9b17a4ce
 
 from . import RamsesEntity, RamsesEntityDescription
 from .broker import RamsesBroker
@@ -82,9 +76,8 @@
 ) -> None:
     """Set up the remote platform."""
     broker: RamsesBroker = hass.data[DOMAIN][entry.entry_id]
-    platform = entity_platform.async_get_current_platform()
-
-<<<<<<< HEAD
+    platform: EntityPlatform = async_get_current_platform()
+
     platform.async_register_entity_service(
         SVC_LEARN_COMMAND, SVC_LEARN_COMMAND_SCHEMA, "async_learn_command"
     )
@@ -94,16 +87,6 @@
     platform.async_register_entity_service(
         SVC_DELETE_COMMAND, SVC_DELETE_COMMAND_SCHEMA, "async_delete_command"
     )
-=======
-    if discovery_info is None:
-        return
-
-    broker: RamsesBroker = hass.data[DOMAIN][BROKER]
-
-    if not broker._services.get(PLATFORM):
-        broker._services[PLATFORM] = True
-        platform: EntityPlatform = async_get_current_platform()
->>>>>>> 9b17a4ce
 
     @callback
     def add_devices(devices: list[HvacRemote]) -> None:
