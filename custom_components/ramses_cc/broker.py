--- conflicted
+++ resolved
@@ -38,14 +38,10 @@
 from homeassistant.helpers.storage import Store
 
 from .const import (
-<<<<<<< HEAD
     CONF_RAMSES_RF,
     CONF_SCHEMA,
     DOMAIN,
     SIGNAL_NEW_DEVICES,
-=======
-    DOMAIN,
->>>>>>> 9b17a4ce
     SIGNAL_UPDATE,
     STORAGE_KEY,
     STORAGE_VERSION,
@@ -53,11 +49,7 @@
     SZ_PACKETS,
     SZ_REMOTES,
 )
-<<<<<<< HEAD
 from .schemas import merge_schemas, schema_is_minimal
-=======
-from .schemas import merge_schemas, normalise_config, schema_is_minimal
->>>>>>> 9b17a4ce
 
 if TYPE_CHECKING:
     from . import RamsesEntity
@@ -65,11 +57,7 @@
 
 _LOGGER = logging.getLogger(__name__)
 
-<<<<<<< HEAD
-SAVE_STATE_INTERVAL = timedelta(seconds=300)  # TODO: 5 minutes
-=======
 SAVE_STATE_INTERVAL = timedelta(minutes=5)
->>>>>>> 9b17a4ce
 
 
 class RamsesBroker:
@@ -310,26 +298,16 @@
         await async_add_entities(Platform.BINARY_SENSOR, new_entities)
         await async_add_entities(Platform.SENSOR, new_entities)
 
-<<<<<<< HEAD
         await async_add_entities(
-=======
-        async_add_entities(
->>>>>>> 9b17a4ce
             Platform.CLIMATE, [d for d in new_devices if isinstance(d, HvacVentilator)]
         )
         await async_add_entities(
             Platform.REMOTE, [d for d in new_devices if isinstance(d, HvacRemoteBase)]
         )
 
-<<<<<<< HEAD
         await async_add_entities(Platform.CLIMATE, new_systems)
         await async_add_entities(Platform.CLIMATE, new_zones)
         await async_add_entities(Platform.WATER_HEATER, new_dhws)
-=======
-        async_add_entities(Platform.CLIMATE, new_systems)
-        async_add_entities(Platform.CLIMATE, new_zones)
-        async_add_entities(Platform.WATER_HEATER, new_dhws)
->>>>>>> 9b17a4ce
 
         if new_entities:
             async_call_later(self.hass, 5, self.async_save_client_state)
