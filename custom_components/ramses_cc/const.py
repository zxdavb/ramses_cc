"""Constants for RAMSES integration."""
from __future__ import annotations

<<<<<<< HEAD
from types import SimpleNamespace

from homeassistant.backports.enum import StrEnum

DOMAIN = "ramses_cc"

STORAGE_VERSION = 1
STORAGE_KEY = DOMAIN

BROKER = "broker"

DEVICE_CLASS_ACTUATOR = "actuator"

ATTR_ACTUATOR = "enabled"
ATTR_BATTERY = "battery_low"
ATTR_WINDOW = "window_open"

ATTR_FAULT_LOG = "fault_log"
ATTR_HEAT_DEMAND = "heat_demand"
ATTR_RELAY_DEMAND = "relay_demand"
ATTR_TEMPERATURE = "temperature"

ATTR_FAN_RATE = "fan_rate"
ATTR_HUMIDITY = "relative_humidity"

ATTR_BATTERY_LEVEL = "battery_level"
ATTR_SETPOINT = "setpoint"

DATA = "data"
SERVICE = "service"
UNIQUE_ID = "unique_id"

BINARY_SENSOR_ATTRS = (ATTR_ACTUATOR, ATTR_BATTERY, ATTR_WINDOW)
SENSOR_ATTRS = (
    ATTR_FAN_RATE,
    ATTR_HEAT_DEMAND,
    ATTR_HUMIDITY,
    ATTR_RELAY_DEMAND,
    ATTR_TEMPERATURE,
)  # ATTR_FAULT_LOG


# Volume Flow Rate units, these are not defined in HA v2023.1
class UnitOfVolumeFlowRate(StrEnum):
    """Volume flow rate units (defined by integration)."""

    LITERS_PER_MINUTE = "L/min"
    LITERS_PER_SECOND = "L/s"


SystemMode = SimpleNamespace(
    AUTO="auto",
    AWAY="away",
    CUSTOM="custom",
    DAY_OFF="day_off",
    DAY_OFF_ECO="day_off_eco",  # set to Eco when DayOff ends
    ECO_BOOST="eco_boost",  # Eco, or Boost
    HEAT_OFF="heat_off",
    RESET="auto_with_reset",
)
SYSTEM_MODE_MAP = {
    "00": SystemMode.AUTO,
    "01": SystemMode.HEAT_OFF,
    "02": SystemMode.ECO_BOOST,
    "03": SystemMode.AWAY,
    "04": SystemMode.DAY_OFF,
    "05": SystemMode.DAY_OFF_ECO,
    "06": SystemMode.RESET,
    "07": SystemMode.CUSTOM,
}
SYSTEM_MODE_LOOKUP = {v: k for k, v in SYSTEM_MODE_MAP.items()}

ZoneMode = SimpleNamespace(
    SCHEDULE="follow_schedule",
    ADVANCED="advanced_override",  # until the next setpoint
    PERMANENT="permanent_override",  # indefinitely
    COUNTDOWN="countdown_override",  # for a number of minutes (max 1,215)
    TEMPORARY="temporary_override",  # until a given date/time
)
ZONE_MODE_MAP = {
    "00": ZoneMode.SCHEDULE,
    "01": ZoneMode.ADVANCED,
    "02": ZoneMode.PERMANENT,
    "03": ZoneMode.COUNTDOWN,
    "04": ZoneMode.TEMPORARY,
}
ZONE_MODE_LOOKUP = {v: k for k, v in ZONE_MODE_MAP.items()}
=======
from enum import StrEnum
from typing import Final

DOMAIN: Final[str] = "ramses_cc"

STORAGE_VERSION: Final[int] = 1
STORAGE_KEY: Final[str] = DOMAIN

BROKER: Final[str] = "broker"

# Dispatcher signals
SIGNAL_UPDATE = f"{DOMAIN}_update"

# Config
CONF_ADVANCED_FEATURES: Final[str] = "advanced_features"
CONF_COMMANDS: Final[str] = "commands"
CONF_DEV_MODE: Final[str] = "dev_mode"
CONF_MESSAGE_EVENTS: Final[str] = "message_events"
CONF_RAMSES_RF: Final[str] = "ramses_rf"
CONF_SEND_PACKET: Final[str] = "send_packet"
CONF_UNKNOWN_CODES: Final[str] = "unknown_codes"

# State
SZ_CLIENT_STATE: Final[str] = "client_state"
SZ_PACKETS: Final[str] = "packets"
SZ_REMOTES: Final[str] = "remotes"

# Entity/service attributes
ATTR_ACTIVE: Final[str] = "active"
ATTR_ACTIVE_FAULT: Final[str] = "active_fault"
ATTR_ACTUATOR: Final[str] = "enabled"
ATTR_BATTERY: Final[str] = "battery_low"
ATTR_BATTERY_LEVEL: Final[str] = "battery_level"
ATTR_CO2_LEVEL: Final[str] = "co2_level"
ATTR_COMMAND: Final[str] = "command"
ATTR_DELAY_SECS: Final[str] = "delay_secs"
ATTR_DEVICE_ID: Final[str] = "device_id"
ATTR_DIFFERENTIAL: Final[str] = "differential"
ATTR_DURATION: Final[str] = "duration"
ATTR_FAN_RATE: Final[str] = "fan_rate"
ATTR_FAULT_LOG: Final[str] = "fault_log"
ATTR_HEAT_DEMAND: Final[str] = "heat_demand"
ATTR_HUMIDITY: Final[str] = "relative_humidity"
ATTR_INDOOR_HUMIDITY: Final[str] = "indoor_humidity"
ATTR_LATEST_EVENT: Final[str] = "latest_event"
ATTR_LATEST_FAULT: Final[str] = "latest_fault"
ATTR_LOCAL_OVERRIDE: Final[str] = "local_override"
ATTR_MAX_TEMP: Final[str] = "max_temp"
ATTR_MIN_TEMP: Final[str] = "min_temp"
ATTR_MODE: Final[str] = "mode"
ATTR_MULTIROOM: Final[str] = "multiroom_mode"
ATTR_NUM_REPEATS: Final[str] = "num_repeats"
ATTR_OPENWINDOW: Final[str] = "openwindow_function"
ATTR_OVERRUN: Final[str] = "overrun"
ATTR_PERIOD: Final[str] = "period"
ATTR_RELAY_DEMAND: Final[str] = "relay_demand"
ATTR_SCHEDULE: Final[str] = "schedule"
ATTR_SETPOINT: Final[str] = "setpoint"
ATTR_SYSTEM_MODE: Final[str] = "system_mode"
ATTR_TEMPERATURE: Final[str] = "temperature"
ATTR_TIMEOUT: Final[str] = "timeout"
ATTR_UNTIL: Final[str] = "until"
ATTR_WINDOW: Final[str] = "window_open"
ATTR_WORKING_SCHEMA: Final[str] = "working_schema"

# Unofficial presets
PRESET_CUSTOM: Final[str] = "custom"
PRESET_TEMPORARY: Final[str] = "temporary"
PRESET_PERMANENT: Final[str] = "permanent"


# Volume Flow Rate units, these specific unit are not defined in HA v2024.1
class UnitOfVolumeFlowRate(StrEnum):
    """Volume flow rate units (defined by integration)."""

    LITERS_PER_MINUTE: Final[str] = "L/min"
    LITERS_PER_SECOND: Final[str] = "L/s"


class SystemMode(StrEnum):
    """System modes."""

    AUTO: Final[str] = "auto"
    AWAY: Final[str] = "away"
    CUSTOM: Final[str] = "custom"
    DAY_OFF: Final[str] = "day_off"
    DAY_OFF_ECO: Final[str] = "day_off_eco"  # set to Eco when DayOff ends
    ECO_BOOST: Final[str] = "eco_boost"  # Eco, or Boost
    HEAT_OFF: Final[str] = "heat_off"
    RESET: Final[str] = "auto_with_reset"


class ZoneMode(StrEnum):
    """Zone modes."""

    SCHEDULE: Final[str] = "follow_schedule"
    ADVANCED: Final[str] = "advanced_override"  # until the next setpoint
    PERMANENT: Final[str] = "permanent_override"  # indefinitely
    COUNTDOWN: Final[str] = "countdown_override"  # for a number of minutes (max 1,215)
    TEMPORARY: Final[str] = "temporary_override"  # until a given date/time
>>>>>>> 4a701ffe
<|MERGE_RESOLUTION|>--- conflicted
+++ resolved
@@ -1,95 +1,6 @@
 """Constants for RAMSES integration."""
 from __future__ import annotations
 
-<<<<<<< HEAD
-from types import SimpleNamespace
-
-from homeassistant.backports.enum import StrEnum
-
-DOMAIN = "ramses_cc"
-
-STORAGE_VERSION = 1
-STORAGE_KEY = DOMAIN
-
-BROKER = "broker"
-
-DEVICE_CLASS_ACTUATOR = "actuator"
-
-ATTR_ACTUATOR = "enabled"
-ATTR_BATTERY = "battery_low"
-ATTR_WINDOW = "window_open"
-
-ATTR_FAULT_LOG = "fault_log"
-ATTR_HEAT_DEMAND = "heat_demand"
-ATTR_RELAY_DEMAND = "relay_demand"
-ATTR_TEMPERATURE = "temperature"
-
-ATTR_FAN_RATE = "fan_rate"
-ATTR_HUMIDITY = "relative_humidity"
-
-ATTR_BATTERY_LEVEL = "battery_level"
-ATTR_SETPOINT = "setpoint"
-
-DATA = "data"
-SERVICE = "service"
-UNIQUE_ID = "unique_id"
-
-BINARY_SENSOR_ATTRS = (ATTR_ACTUATOR, ATTR_BATTERY, ATTR_WINDOW)
-SENSOR_ATTRS = (
-    ATTR_FAN_RATE,
-    ATTR_HEAT_DEMAND,
-    ATTR_HUMIDITY,
-    ATTR_RELAY_DEMAND,
-    ATTR_TEMPERATURE,
-)  # ATTR_FAULT_LOG
-
-
-# Volume Flow Rate units, these are not defined in HA v2023.1
-class UnitOfVolumeFlowRate(StrEnum):
-    """Volume flow rate units (defined by integration)."""
-
-    LITERS_PER_MINUTE = "L/min"
-    LITERS_PER_SECOND = "L/s"
-
-
-SystemMode = SimpleNamespace(
-    AUTO="auto",
-    AWAY="away",
-    CUSTOM="custom",
-    DAY_OFF="day_off",
-    DAY_OFF_ECO="day_off_eco",  # set to Eco when DayOff ends
-    ECO_BOOST="eco_boost",  # Eco, or Boost
-    HEAT_OFF="heat_off",
-    RESET="auto_with_reset",
-)
-SYSTEM_MODE_MAP = {
-    "00": SystemMode.AUTO,
-    "01": SystemMode.HEAT_OFF,
-    "02": SystemMode.ECO_BOOST,
-    "03": SystemMode.AWAY,
-    "04": SystemMode.DAY_OFF,
-    "05": SystemMode.DAY_OFF_ECO,
-    "06": SystemMode.RESET,
-    "07": SystemMode.CUSTOM,
-}
-SYSTEM_MODE_LOOKUP = {v: k for k, v in SYSTEM_MODE_MAP.items()}
-
-ZoneMode = SimpleNamespace(
-    SCHEDULE="follow_schedule",
-    ADVANCED="advanced_override",  # until the next setpoint
-    PERMANENT="permanent_override",  # indefinitely
-    COUNTDOWN="countdown_override",  # for a number of minutes (max 1,215)
-    TEMPORARY="temporary_override",  # until a given date/time
-)
-ZONE_MODE_MAP = {
-    "00": ZoneMode.SCHEDULE,
-    "01": ZoneMode.ADVANCED,
-    "02": ZoneMode.PERMANENT,
-    "03": ZoneMode.COUNTDOWN,
-    "04": ZoneMode.TEMPORARY,
-}
-ZONE_MODE_LOOKUP = {v: k for k, v in ZONE_MODE_MAP.items()}
-=======
 from enum import StrEnum
 from typing import Final
 
@@ -189,5 +100,4 @@
     ADVANCED: Final[str] = "advanced_override"  # until the next setpoint
     PERMANENT: Final[str] = "permanent_override"  # indefinitely
     COUNTDOWN: Final[str] = "countdown_override"  # for a number of minutes (max 1,215)
-    TEMPORARY: Final[str] = "temporary_override"  # until a given date/time
->>>>>>> 4a701ffe
+    TEMPORARY: Final[str] = "temporary_override"  # until a given date/time