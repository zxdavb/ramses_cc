"""Support for RAMSES binary sensors."""
from __future__ import annotations

from dataclasses import dataclass
from datetime import datetime as dt, timedelta
import logging
from types import UnionType
from typing import Any, TypeAlias

from ramses_rf import Gateway
from ramses_rf.device.base import BatteryState, HgiGateway
from ramses_rf.device.heat import (
    SZ_CH_ACTIVE,
    SZ_CH_ENABLED,
    SZ_COOLING_ACTIVE,
    SZ_COOLING_ENABLED,
    SZ_DHW_ACTIVE,
    SZ_DHW_BLOCKING,
    SZ_DHW_ENABLED,
    SZ_FAULT_PRESENT,
    SZ_FLAME_ACTIVE,
    SZ_OTC_ACTIVE,
    SZ_SUMMER_MODE,
    BdrSwitch,
    OtbGateway,
    TrvActuator,
)
from ramses_rf.entity_base import Entity as RamsesRFEntity
from ramses_rf.schemas import SZ_BLOCK_LIST, SZ_CONFIG, SZ_KNOWN_LIST, SZ_SCHEMA
from ramses_rf.system.heat import Logbook, System
from ramses_tx.const import SZ_BYPASS_POSITION, SZ_IS_EVOFW3

from homeassistant.components.binary_sensor import (
    ENTITY_ID_FORMAT,
    BinarySensorDeviceClass,
    BinarySensorEntity,
    BinarySensorEntityDescription,
)
from homeassistant.config_entries import ConfigEntry
from homeassistant.const import EntityCategory
from homeassistant.core import HomeAssistant, callback
from homeassistant.helpers import entity_platform
from homeassistant.helpers.entity_platform import AddEntitiesCallback

from . import RamsesEntity, RamsesEntityDescription
from .broker import RamsesBroker
from .const import (
    ATTR_ACTIVE_FAULT,
    ATTR_BATTERY_LEVEL,
    ATTR_LATEST_EVENT,
    ATTR_LATEST_FAULT,
    ATTR_WORKING_SCHEMA,
    DOMAIN,
)


@dataclass(kw_only=True)
class RamsesBinarySensorEntityDescription(
    RamsesEntityDescription, BinarySensorEntityDescription
):
    """Class describing Ramses binary sensor entities."""

    attr: str = None  # type: ignore[assignment]
    entity_class: _BinarySensorEntityT = None  # type: ignore[assignment]
    ramses_class: type[RamsesRFEntity] | UnionType = RamsesRFEntity
    entity_category: EntityCategory | None = EntityCategory.DIAGNOSTIC
    icon_off: str | None = None

    def __post_init__(self):
        """Defaults entity attr to key."""
        self.attr = self.attr or self.key
        self.entity_class = self.entity_class or RamsesBinarySensor


_LOGGER = logging.getLogger(__name__)


async def async_setup_entry(
    hass: HomeAssistant, entry: ConfigEntry, async_add_entities: AddEntitiesCallback
) -> None:
<<<<<<< HEAD
    """Set up the binary sensor platform."""
    broker: RamsesBroker = hass.data[DOMAIN][entry.entry_id]
    platform = entity_platform.async_get_current_platform()

    @callback
    def add_devices(devices: list[RamsesRFEntity]) -> None:
        entities = [
            (description.entity_class or RamsesBinarySensor)(
                broker, device, description
            )
            for device in devices
            for description in BINARY_SENSOR_DESCRIPTIONS
            if isinstance(device, description.rf_class)
            and hasattr(device, description.key)
        ]
        async_add_entities(entities)

    broker.async_register_platform(platform, add_devices)
=======
    """Create binary sensors for CH/DHW (heat) & HVAC."""

    if discovery_info is None:
        return

    broker: RamsesBroker = hass.data[DOMAIN][BROKER]

    entities = [
        description.entity_class(broker, device, description)
        for device in discovery_info["devices"]
        for description in BINARY_SENSOR_DESCRIPTIONS
        if isinstance(device, description.ramses_class)
        and hasattr(device, description.key)
    ]
    async_add_entities(entities)
>>>>>>> d4379f57


class RamsesBinarySensor(RamsesEntity, BinarySensorEntity):
    """Representation of a generic binary sensor."""

    entity_description: RamsesBinarySensorEntityDescription

    def __init__(
        self,
        broker: RamsesBroker,
        device: RamsesRFEntity,
        entity_description: RamsesEntityDescription,
    ) -> None:
        """Initialize the sensor."""
        _LOGGER.info("Found %r: %s", device, entity_description.key)
        super().__init__(broker, device, entity_description)

        self.entity_id = ENTITY_ID_FORMAT.format(
            f"{device.id}_{entity_description.key}"
        )
        self._attr_unique_id = f"{device.id}-{entity_description.key}"

    @property
    def available(self) -> bool:
        """Return True if the entity is available."""
        return self.state is not None

    @property
    def is_on(self) -> bool | None:
        """Return the state of the binary sensor."""
        return getattr(self._device, self.entity_description.attr)

    @property
    def icon(self) -> str:
        """Return the icon to use in the frontend, if any."""
        return (
            self.entity_description.icon
            if self.is_on
            else self.entity_description.icon_off
        )


class RamsesLogbookBinarySensor(RamsesBinarySensor):
    """Representation of a fault log."""

    _device: Logbook

    @property
    def available(self) -> bool:
        """Return True if the device has been seen recently."""
        msg = self._device._msgs.get("0418")
        return msg and dt.now() - msg.dtm < timedelta(seconds=1200)

    @property
    def is_on(self) -> bool:
        """Return the state of the binary sensor."""
        return self._device.active_fault is not None


class RamsesSystemBinarySensor(RamsesBinarySensor):
    """Representation of a system (a controller)."""

    _device: System

    @property
    def available(self) -> bool:
        """Return True if the last system sync message is recent."""
        msg = self._device._msgs.get("1F09")
        return msg and dt.now() - msg.dtm < timedelta(
            seconds=msg.payload["remaining_seconds"] * 3
        )


class RamsesGatewayBinarySensor(RamsesBinarySensor):
    """Representation of a gateway (a HGI80)."""

    _device: HgiGateway

    @property
    def extra_state_attributes(self) -> dict[str, Any]:
        """Return the integration-specific state attributes."""

        def shrink(device_hints) -> dict:
            return {
                k: v
                for k, v in device_hints.items()
                if k in ("alias", "class", "faked") and v not in (None, False)
            }

        gwy: Gateway = self._device._gwy

        return super().extra_state_attributes | {
            SZ_SCHEMA: {gwy.tcs.id: gwy.tcs._schema_min} if gwy.tcs else {},
            SZ_CONFIG: {"enforce_known_list": gwy._enforce_known_list},
            SZ_KNOWN_LIST: [{k: shrink(v)} for k, v in gwy.known_list.items()],
            SZ_BLOCK_LIST: [{k: shrink(v)} for k, v in gwy._exclude.items()],
            SZ_IS_EVOFW3: gwy._transport.get_extra_info(SZ_IS_EVOFW3),  # TODO: FIXME
        }

    @property
    def is_on(self) -> bool:
        """Return True if the gateway has received messages recently."""
        msg = self._device._gwy._this_msg  # TODO
        return msg and dt.now() - msg.dtm < timedelta(seconds=300)


BINARY_SENSOR_DESCRIPTIONS: tuple[RamsesBinarySensorEntityDescription, ...] = (
    RamsesBinarySensorEntityDescription(
        key="status",
        attr="id",  # FIXME:
        name="Gateway status",
        ramses_class=HgiGateway,
        entity_class=RamsesGatewayBinarySensor,  # FIXME
    ),
    RamsesBinarySensorEntityDescription(
        key="status",
        attr="id",  # FIXME:
        name="System status",
        ramses_class=System,
        entity_class=RamsesSystemBinarySensor,  # FIXME
        extra_attributes={
            ATTR_WORKING_SCHEMA: SZ_SCHEMA,
        },
    ),
    RamsesBinarySensorEntityDescription(
        key=TrvActuator.WINDOW_OPEN,
        name="Window open",
        device_class=BinarySensorDeviceClass.WINDOW,
    ),
    RamsesBinarySensorEntityDescription(
        key=BdrSwitch.ACTIVE,
        name="Active",
        icon="mdi:electric-switch",
        icon_off="mdi:electric-switch-closed",
        entity_category=None,
    ),
    RamsesBinarySensorEntityDescription(
        key=BatteryState.BATTERY_LOW,
        device_class=BinarySensorDeviceClass.BATTERY,
        extra_attributes={
            ATTR_BATTERY_LEVEL: BatteryState.BATTERY_STATE,
        },
    ),
    RamsesBinarySensorEntityDescription(
        key="active_fault",
        name="Active fault",
        ramses_class=Logbook,
        entity_class=RamsesLogbookBinarySensor,  # FIXME
        device_class=BinarySensorDeviceClass.PROBLEM,
        extra_attributes={
            ATTR_ACTIVE_FAULT: "active_fault",
            ATTR_LATEST_EVENT: "latest_event",
            ATTR_LATEST_FAULT: "latest_fault",
        },
    ),
    RamsesBinarySensorEntityDescription(
        key=SZ_CH_ACTIVE,
        name="CH active",
    ),
    RamsesBinarySensorEntityDescription(
        key=SZ_CH_ENABLED,
        name="CH enabled",
    ),
    RamsesBinarySensorEntityDescription(
        key=SZ_COOLING_ACTIVE,
        name="Cooling active",
        icon="mdi:snowflake",
        icon_off="mdi:snowflake-off",
    ),
    RamsesBinarySensorEntityDescription(
        key=SZ_COOLING_ENABLED,
        name="Cooling enabled",
    ),
    RamsesBinarySensorEntityDescription(
        key=SZ_DHW_ACTIVE,
        name="DHW active",
    ),
    RamsesBinarySensorEntityDescription(
        key=SZ_DHW_ENABLED,
        name="DHW enabled",
    ),
    RamsesBinarySensorEntityDescription(
        key=SZ_FLAME_ACTIVE,
        name="Flame active",
        icon="mdi:circle-outline",
        icon_off="mdi:fire-circle",
    ),
    RamsesBinarySensorEntityDescription(
        key=SZ_DHW_BLOCKING,
        name="DHW blocking",
    ),
    RamsesBinarySensorEntityDescription(
        key=SZ_OTC_ACTIVE,
        name="Outside temperature control active",
    ),
    RamsesBinarySensorEntityDescription(
        key=SZ_SUMMER_MODE,
        name="Summer mode",
    ),
    RamsesBinarySensorEntityDescription(
        key=SZ_FAULT_PRESENT,
        name="Fault present",
    ),
    RamsesBinarySensorEntityDescription(
        key=SZ_BYPASS_POSITION,
        name="Bypass position",
    ),
    # Special projects
    RamsesBinarySensorEntityDescription(
        key="bit_2_4",
        name="Bit 2/4",
        ramses_class=OtbGateway,
        entity_registry_enabled_default=False,
    ),
    RamsesBinarySensorEntityDescription(
        key="bit_2_5",
        name="Bit 2/5",
        ramses_class=OtbGateway,
        entity_registry_enabled_default=False,
    ),
    RamsesBinarySensorEntityDescription(
        key="bit_2_6",
        name="Bit 2/6",
        ramses_class=OtbGateway,
        entity_registry_enabled_default=False,
    ),
    RamsesBinarySensorEntityDescription(
        key="bit_2_7",
        name="Bit 2/7",
        ramses_class=OtbGateway,
        entity_registry_enabled_default=False,
    ),
    RamsesBinarySensorEntityDescription(
        key="bit_3_7",
        name="Bit 3/7",
        ramses_class=OtbGateway,
        entity_registry_enabled_default=False,
    ),
    RamsesBinarySensorEntityDescription(
        key="bit_6_6",
        name="Bit 6/6",
        ramses_class=OtbGateway,
        entity_registry_enabled_default=False,
    ),
)

_BinarySensorEntityT: TypeAlias = type[RamsesBinarySensor]<|MERGE_RESOLUTION|>--- conflicted
+++ resolved
@@ -78,7 +78,6 @@
 async def async_setup_entry(
     hass: HomeAssistant, entry: ConfigEntry, async_add_entities: AddEntitiesCallback
 ) -> None:
-<<<<<<< HEAD
     """Set up the binary sensor platform."""
     broker: RamsesBroker = hass.data[DOMAIN][entry.entry_id]
     platform = entity_platform.async_get_current_platform()
@@ -91,29 +90,12 @@
             )
             for device in devices
             for description in BINARY_SENSOR_DESCRIPTIONS
-            if isinstance(device, description.rf_class)
+            if isinstance(device, description.ramses_class)
             and hasattr(device, description.key)
         ]
         async_add_entities(entities)
 
     broker.async_register_platform(platform, add_devices)
-=======
-    """Create binary sensors for CH/DHW (heat) & HVAC."""
-
-    if discovery_info is None:
-        return
-
-    broker: RamsesBroker = hass.data[DOMAIN][BROKER]
-
-    entities = [
-        description.entity_class(broker, device, description)
-        for device in discovery_info["devices"]
-        for description in BINARY_SENSOR_DESCRIPTIONS
-        if isinstance(device, description.ramses_class)
-        and hasattr(device, description.key)
-    ]
-    async_add_entities(entities)
->>>>>>> d4379f57
 
 
 class RamsesBinarySensor(RamsesEntity, BinarySensorEntity):
